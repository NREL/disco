--- conflicted
+++ resolved
@@ -139,11 +139,8 @@
             output_json_line_upgrades_filepath=self.get_line_upgrades_json_file(),
             output_json_xfmr_upgrades_filepath=self.get_transformer_upgrades_json_file(),
             feeder_stats_json_file = self.get_feeder_stats_json_file(),
-<<<<<<< HEAD
             thermal_upgrades_directory=self.get_thermal_upgrades_directory(),
-=======
             dc_ac_ratio=dc_ac_ratio,
->>>>>>> 019b0473
             verbose=verbose
         )
         determine_voltage_upgrades(
@@ -158,12 +155,9 @@
             voltage_summary_file=self.get_voltage_summary_json_file(),
             output_json_voltage_upgrades_filepath = self.get_voltage_upgrades_json_file(),
             feeder_stats_json_file = self.get_feeder_stats_json_file(),
-<<<<<<< HEAD
             voltage_upgrades_directory=self.get_voltage_upgrades_directory(),
-=======
             dc_ac_ratio=dc_ac_ratio,
             output_folder=self.job_output,
->>>>>>> 019b0473
             verbose=verbose
         )
         compute_all_costs(
