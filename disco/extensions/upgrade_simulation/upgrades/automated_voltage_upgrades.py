--- conflicted
+++ resolved
@@ -1,439 +1,436 @@
-import json
-import logging
-import os
-import time
-
-from jade.utils.timing_utils import track_timing, Timer
-from jade.utils.utils import load_data, dump_data
-
-from .fixed_upgrade_parameters import (
-    DEFAULT_CAPACITOR_SETTINGS,
-    DEFAULT_SUBLTC_SETTINGS,
-    DEFAULT_REGCONTROL_SETTINGS
-)
-from .voltage_upgrade_functions import *
-from disco.models.upgrade_cost_analysis_generic_model import UpgradeResultModel
-from disco import timer_stats_collector
-
-logger = logging.getLogger(__name__)
-
-
-@track_timing(timer_stats_collector)
-def determine_voltage_upgrades(
-    job_name,
-    master_path,
-    enable_pydss_solve,
-    pydss_volt_var_model,
-    thermal_config,
-    voltage_config,
-    thermal_upgrades_dss_filepath,
-    voltage_upgrades_dss_filepath,
-    voltage_summary_file,
-    output_json_voltage_upgrades_filepath,
-    feeder_stats_json_file,
-<<<<<<< HEAD
-    voltage_upgrades_directory,
-=======
-    dc_ac_ratio,
-    output_folder,
->>>>>>> 019b0473
-    ignore_switch=True,
-    verbose=False
-):
-    start_time = time.time()
-    logger.info(f"Simulation Start time: {start_time}")
-    timepoint_multipliers = voltage_config["timepoint_multipliers"]
-    if timepoint_multipliers is not None:
-        multiplier_type = "uniform"
-    else:
-        multiplier_type = "original"
-    create_plots = True
-    # default_capacitor settings and customization
-    default_capacitor_settings = DEFAULT_CAPACITOR_SETTINGS
-    default_capacitor_settings["capON"] = round(
-        (
-            voltage_config["nominal_voltage"] -
-            voltage_config["capacitor_sweep_voltage_gap"] / 2
-        ),
-        1,
-    )
-    default_capacitor_settings["capOFF"] = round(
-        (
-            voltage_config["nominal_voltage"] +
-            voltage_config["capacitor_sweep_voltage_gap"] / 2
-        ),
-        1,
-    )
-
-    # default subltc settings and customization
-    default_subltc_settings = DEFAULT_SUBLTC_SETTINGS
-    default_subltc_settings["vreg"] = 1.03 * voltage_config["nominal_voltage"]
-    
-    default_regcontrol_settings = DEFAULT_REGCONTROL_SETTINGS
-    default_regcontrol_settings["vreg"] = voltage_config["nominal_voltage"]
-
-    if not os.path.exists(thermal_upgrades_dss_filepath):
-        raise Exception( f"AutomatedThermalUpgrade did not produce thermal upgrades dss file")
-    
-    pydss_params = {"enable_pydss_solve": enable_pydss_solve, "pydss_volt_var_model": pydss_volt_var_model}
-    dss_file_list = [master_path, thermal_upgrades_dss_filepath]
-    simulation_params = reload_dss_circuit(dss_file_list=dss_file_list, commands_list=None, **pydss_params)
-
-    # reading original objects (before upgrades)
-    orig_ckt_info = get_circuit_info()
-    orig_xfmrs_df =  get_thermal_equipment_info(compute_loading=False, equipment_type="transformer")
-    orig_regcontrols_df = get_regcontrol_info(correct_PT_ratio=True, nominal_voltage=voltage_config["nominal_voltage"])
-    orig_capacitors_df = get_capacitor_info(correct_PT_ratio=True, nominal_voltage=voltage_config['nominal_voltage'])
-
-    # Initialize dss upgrades file
-    dss_commands_list = ["//This file has all the voltage upgrades\n"]
-    upgrade_status = ''  # status - whether voltage upgrades done or not
-    deciding_field = "deviation_severity"
-    
-    # determine voltage violations based on initial limits
-    voltage_upper_limit = voltage_config["initial_upper_limit"]
-    voltage_lower_limit = voltage_config["initial_lower_limit"]
-
-    initial_xfmr_loading_df = get_thermal_equipment_info(compute_loading=True, upper_limit=thermal_config["transformer_upper_limit"], 
-                                                        equipment_type="transformer", timepoint_multipliers=timepoint_multipliers, 
-                                                        multiplier_type=multiplier_type, **simulation_params)
-    initial_line_loading_df = get_thermal_equipment_info(compute_loading=True, upper_limit=thermal_config["line_upper_limit"], 
-                                                        equipment_type="line", ignore_switch=ignore_switch, multiplier_type=multiplier_type,
-                                                        timepoint_multipliers=timepoint_multipliers, **simulation_params)
-    initial_bus_voltages_df, initial_undervoltage_bus_list, initial_overvoltage_bus_list, \
-        initial_buses_with_violations = get_bus_voltages(
-            voltage_upper_limit=thermal_config['voltage_upper_limit'], voltage_lower_limit=thermal_config['voltage_lower_limit'],
-            **simulation_params)
-
-    initial_overloaded_xfmr_list = list(initial_xfmr_loading_df.loc[initial_xfmr_loading_df['status'] ==
-                                                                    'overloaded']['name'].unique())
-    initial_overloaded_line_list = list(initial_line_loading_df.loc[initial_line_loading_df['status'] ==
-                                                                    'overloaded']['name'].unique())
-
-    scenario = get_scenario_name(enable_pydss_solve, pydss_volt_var_model)
-    initial_results = UpgradeResultModel(
-        name = job_name, 
-        scenario = scenario,
-        stage = "Initial",
-        upgrade_type = "Voltage",
-        simulation_time_s = np.nan,
-        thermal_violations_present = (len(initial_overloaded_xfmr_list) + len(initial_overloaded_line_list)) > 0,
-        voltage_violations_present = (len(initial_undervoltage_bus_list) + len(initial_overvoltage_bus_list)) > 0,
-        max_bus_voltage = initial_bus_voltages_df['Max per unit voltage'].max(),
-        min_bus_voltage = initial_bus_voltages_df['Min per unit voltage'].min(),
-        num_of_voltage_violation_buses = len(initial_undervoltage_bus_list) + len(initial_overvoltage_bus_list),
-        num_of_overvoltage_violation_buses = len(initial_overvoltage_bus_list),
-        voltage_upper_limit = voltage_upper_limit,
-        num_of_undervoltage_violation_buses = len(initial_undervoltage_bus_list),
-        voltage_lower_limit = voltage_lower_limit,
-        max_line_loading = initial_line_loading_df['max_per_unit_loading'].max(),
-        max_transformer_loading = initial_xfmr_loading_df['max_per_unit_loading'].max(),
-        num_of_line_violations = len(initial_overloaded_line_list),
-        line_upper_limit = thermal_config['line_upper_limit'],
-        num_of_transformer_violations = len(initial_overloaded_xfmr_list),
-        transformer_upper_limit = thermal_config['transformer_upper_limit'] 
-    )
-    temp_results = dict(initial_results)
-    output_results = [temp_results]
-    dump_data(output_results, voltage_summary_file, indent=4)
-    circuit_source = orig_ckt_info["source_bus"]
-    # if there are no buses with violations based on initial check, don't get into upgrade process
-    # directly go to end of file
-    if len(initial_buses_with_violations) <= 0:
-        logger.info("Voltage Upgrades not Required.")
-        upgrade_status = 'Voltage Upgrades not Required'  # status - whether voltage upgrades done or not
-    # else, if there are bus violations based on initial check, start voltage upgrades process
-    else:
-        if create_plots:
-            plot_voltage_violations(fig_folder=voltage_upgrades_directory, title="Bus violations before voltage upgrades_"+str(len(initial_buses_with_violations)), 
-                                    buses_with_violations=initial_buses_with_violations, circuit_source=circuit_source, show_fig=False, enable_detailed=True)
-        # change voltage checking thresholds. determine violations based on final limits
-        voltage_upper_limit = voltage_config["final_upper_limit"]
-        voltage_lower_limit = voltage_config["final_lower_limit"]
-        upgrade_status = 'Voltage Upgrades Required'  # status - whether voltage upgrades done or not
-        logger.info("Voltage Upgrades Required.")
-        # start with capacitors
-        if voltage_config["capacitor_action_flag"] and len(orig_capacitors_df) > 0:
-            logger.info("Capacitors are present in the network. Perform capacitor bank control modifications.")
-            # correct cap control parameters: change to voltage controlled, correct PT ratio. Add cap control if not present
-            capcontrol_parameter_commands_list = correct_capacitor_parameters(
-                default_capacitor_settings=default_capacitor_settings, orig_capacitors_df=orig_capacitors_df,
-                nominal_voltage=voltage_config['nominal_voltage'], **simulation_params)
-            dss_commands_list = dss_commands_list + capcontrol_parameter_commands_list
-            bus_voltages_df, undervoltage_bus_list, overvoltage_bus_list, buses_with_violations = get_bus_voltages(
-                voltage_upper_limit=voltage_upper_limit, voltage_lower_limit=voltage_lower_limit, **simulation_params)
-            if len(buses_with_violations) > 0:
-                # get capacitors dataframe before any settings changes are made
-                nosetting_changes_capacitors_df = get_capacitor_info(correct_PT_ratio=False)
-                # sweep through all capacitor settings, and store objective function
-                capacitor_sweep_df = sweep_capacitor_settings(voltage_config=voltage_config,
-                                                              initial_capacitors_df=nosetting_changes_capacitors_df,
-                                                              default_capacitor_settings=default_capacitor_settings,
-                                                              voltage_upper_limit=voltage_upper_limit,
-                                                              voltage_lower_limit=voltage_lower_limit, **simulation_params)
-                # choose best capacitor settings
-                capacitors_df, capcontrol_settings_commands_list = choose_best_capacitor_sweep_setting(
-                    capacitor_sweep_df=capacitor_sweep_df, initial_capacitors_df=nosetting_changes_capacitors_df,
-                    **simulation_params)
-                dss_commands_list = dss_commands_list + capcontrol_settings_commands_list
-            # determine voltage violations after capacitor changes
-            bus_voltages_df, undervoltage_bus_list, overvoltage_bus_list, buses_with_violations = get_bus_voltages(
-                voltage_upper_limit=voltage_upper_limit, voltage_lower_limit=voltage_lower_limit, **simulation_params)
-        else:
-            logger.info("No capacitor banks exist in the system")
-        # next: existing regulators
-        # Do a settings sweep of existing reg control devices (other than sub LTC) after correcting their other
-        #  parameters such as ratios etc
-        if voltage_config["existing_regulator_sweep_action"] and (len(orig_regcontrols_df) > 0) and (len(buses_with_violations) > 0):
-            # first correct regcontrol parameters (ptratio) including substation LTC, if present
-            regcontrols_parameter_command_list = correct_regcontrol_parameters(orig_regcontrols_df=orig_regcontrols_df,
-                                                                               **simulation_params)
-            logger.info("Settings sweep for existing reg control devices (excluding substation LTC).")
-            regcontrol_sweep_df = sweep_regcontrol_settings(voltage_config=voltage_config,
-                                                            initial_regcontrols_df=orig_regcontrols_df,
-                                                            voltage_upper_limit=voltage_upper_limit, voltage_lower_limit=voltage_lower_limit,
-                                                            exclude_sub_ltc=True, only_sub_ltc=False, **simulation_params)
-            # reload circuit after settings sweep
-            reload_dss_circuit(dss_file_list=dss_file_list, commands_list=dss_commands_list, **simulation_params)
-            regcontrols_df, regcontrol_settings_commands_list = choose_best_regcontrol_sweep_setting(
-                regcontrol_sweep_df=regcontrol_sweep_df, initial_regcontrols_df=orig_regcontrols_df, exclude_sub_ltc=True,
-                only_sub_ltc=False, **simulation_params)
-            # added to commands list only if it is different from original
-            # will this need to be removed if it's different later
-            dss_commands_list = dss_commands_list + regcontrol_settings_commands_list + \
-                regcontrols_parameter_command_list
-        # Writing out the results before adding new devices
-        logger.info("Write upgrades to dss file, before adding new devices.")
-        write_text_file(string_list=dss_commands_list, text_file_path=voltage_upgrades_dss_filepath)
-
-        # determine voltage violations after changes
-        bus_voltages_df, undervoltage_bus_list, overvoltage_bus_list, buses_with_violations = get_bus_voltages(
-            voltage_upper_limit=voltage_upper_limit, voltage_lower_limit=voltage_lower_limit, **simulation_params)
-
-        # Use this block for adding a substation LTC, correcting its settings and running a sub LTC settings sweep.
-        # if LTC exists, first try to correct its non set point simulation settings.
-        # If this does not correct everything, correct its set points through a sweep.
-        # If LTC does not exist, add one including a xfmr if required, then do a settings sweep if required
-        comparison_dict = {"before_addition_of_new_device": compute_voltage_violation_severity(
-            voltage_upper_limit=voltage_upper_limit, voltage_lower_limit=voltage_lower_limit, **simulation_params)}
-        best_setting_so_far = "before_addition_of_new_device"
-        if (voltage_config['use_ltc_placement']) and (len(buses_with_violations) > 0):
-            new_sub_commands = []
-            logger.info("Enter Substation LTC module.")
-            if orig_regcontrols_df.empty:  # if there are no reg controls
-                subltc_present_flag = False
-            else:
-                subltc_present_flag = (
-                    len(orig_regcontrols_df.loc[orig_regcontrols_df['at_substation_xfmr_flag'] == True]) > 0)
-            # if there is no substation transformer in the network
-            if orig_ckt_info['substation_xfmr'] is None:
-                # check add substation transformer and add ltc reg control on it
-                new_subxfmr_added_dict = add_new_node_and_xfmr(action_type='New', node=circuit_source, circuit_source=circuit_source, 
-                                                            sub_xfmr_conn_type="wye" ,**simulation_params)
-                add_subxfmr_commands = new_subxfmr_added_dict['commands_list']
-                comparison_dict["temp_afterxfmr"] = compute_voltage_violation_severity(voltage_upper_limit=voltage_upper_limit, voltage_lower_limit=voltage_lower_limit, **simulation_params)
-                updated_ckt_info = get_circuit_info()
-                bus_voltages_df, undervoltage_bus_list, overvoltage_bus_list, buses_with_violations = get_bus_voltages(voltage_upper_limit=voltage_config['initial_upper_limit'],voltage_lower_limit=voltage_config['initial_lower_limit'], **simulation_params)
-                new_subltc_added_dict = add_new_regcontrol_command(
-                    xfmr_info_series=pd.Series(updated_ckt_info['substation_xfmr']),
-                    default_regcontrol_settings=default_subltc_settings,
-                    nominal_voltage=voltage_config["nominal_voltage"], **simulation_params)
-                comparison_dict["temp_afterltc"] = compute_voltage_violation_severity(voltage_upper_limit=voltage_upper_limit, voltage_lower_limit=voltage_lower_limit, **simulation_params)
-                add_subltc_commands = new_subltc_added_dict["command_list"]
-                if not new_subltc_added_dict["pass_flag"]:
-                    logger.info("No convergence after adding regulator control at substation LTC. "
-                                "Check if there is any setting that has convergence. Else remove substation LTC")
-                    reload_dss_circuit(dss_file_list=dss_file_list, commands_list=dss_commands_list + add_subxfmr_commands + add_subltc_commands,
-                                       calcvoltagebases=True, **simulation_params)
-                # this needs to be collected again, since a new regulator control might have been added at the substation
-                initial_sub_regcontrols_df = get_regcontrol_info(correct_PT_ratio=True,
-                                                                 nominal_voltage=voltage_config["nominal_voltage"])
-                # sweep through settings and identify best setting
-                subltc_controls_df, subltc_control_settings_commands_list = sweep_and_choose_regcontrol_setting(
-                    voltage_config=voltage_config, initial_regcontrols_df=initial_sub_regcontrols_df,
-                    upper_limit=voltage_upper_limit, lower_limit=voltage_lower_limit, exclude_sub_ltc=False,
-                    only_sub_ltc=True, dss_file_list=dss_file_list,
-                    dss_commands_list=dss_commands_list + add_subxfmr_commands + add_subltc_commands, **simulation_params)
-                
-                circuit_solve_and_check(raise_exception=True, **simulation_params)
-                new_sub_commands = add_subxfmr_commands + add_subltc_commands + \
-                    subltc_control_settings_commands_list
-                dss_commands_list = dss_commands_list + new_sub_commands
-            # if substation transformer is present but there are no regulator controls on the subltc
-            elif (orig_ckt_info['substation_xfmr'] is not None) and (not subltc_present_flag):
-                new_subltc_added_dict = add_new_regcontrol_command(
-                    xfmr_info_series=pd.Series(updated_ckt_info['substation_xfmr']),
-                    default_regcontrol_settings=default_subltc_settings,
-                    nominal_voltage=voltage_config["nominal_voltage"], **simulation_params)
-                comparison_dict["temp_afterltc"] = compute_voltage_violation_severity(voltage_upper_limit=voltage_upper_limit, voltage_lower_limit=voltage_lower_limit, **simulation_params)
-                add_subltc_commands = new_subltc_added_dict["command_list"]
-                if not new_subltc_added_dict["pass_flag"]:
-                    logger.info("No convergence after adding regulator control at substation LTC. "
-                                "Check if there is any setting that has convergence. Else remove substation LTC")
-                    reload_dss_circuit(dss_file_list=dss_file_list, commands_list=dss_commands_list + add_subltc_commands,
-                                       **simulation_params)
-                # this needs to be collected again, since a new regulator control might have been added at the substation
-                initial_sub_regcontrols_df = get_regcontrol_info(correct_PT_ratio=True,
-                                                                 nominal_voltage=voltage_config["nominal_voltage"])
-                # sweep through settings and identify best setting
-                subltc_controls_df, subltc_control_settings_commands_list = sweep_and_choose_regcontrol_setting(
-                    voltage_config=voltage_config, initial_regcontrols_df=initial_sub_regcontrols_df,
-                    upper_limit=voltage_upper_limit, lower_limit=voltage_lower_limit, exclude_sub_ltc=False,
-                    only_sub_ltc=True, dss_file_list=dss_file_list,
-                    dss_commands_list=dss_commands_list + add_subltc_commands, **simulation_params)
-                circuit_solve_and_check(raise_exception=True, **simulation_params)
-                new_sub_commands = add_subltc_commands + subltc_control_settings_commands_list
-                dss_commands_list = dss_commands_list + new_sub_commands
-            # if substation transformer, and reg controls are both present
-            else:
-                initial_sub_regcontrols_df = get_regcontrol_info(correct_PT_ratio=True,
-                                                                 nominal_voltage=voltage_config["nominal_voltage"])
-                # sweep through settings and identify best setting
-                subltc_controls_df, subltc_control_settings_commands_list = sweep_and_choose_regcontrol_setting(
-                    voltage_config=voltage_config, initial_regcontrols_df=initial_sub_regcontrols_df,
-                    upper_limit=voltage_upper_limit, lower_limit=voltage_lower_limit, exclude_sub_ltc=False,
-                    only_sub_ltc=True, dss_file_list=dss_file_list,
-                    dss_commands_list=dss_commands_list, **simulation_params)
-                circuit_solve_and_check(raise_exception=True, **simulation_params)
-                new_sub_commands = subltc_control_settings_commands_list
-                dss_commands_list = dss_commands_list + new_sub_commands
-
-            # determine voltage violations after changes
-            bus_voltages_df, undervoltage_bus_list, overvoltage_bus_list, buses_with_violations = get_bus_voltages(
-                voltage_upper_limit=voltage_upper_limit, voltage_lower_limit=voltage_lower_limit, **simulation_params)
-            comparison_dict["after_sub_ltc_checking"] = compute_voltage_violation_severity(voltage_upper_limit=voltage_upper_limit, 
-                                                                                           voltage_lower_limit=voltage_lower_limit, **simulation_params)
-            if comparison_dict["after_sub_ltc_checking"][deciding_field] < comparison_dict[best_setting_so_far][deciding_field]:
-                best_setting_so_far = "after_sub_ltc_checking"
-            else:
-                dss_commands_list = list(set(dss_commands_list) - set(new_sub_commands))
-                reload_dss_circuit(dss_file_list=dss_file_list, commands_list=dss_commands_list,
-                                    **simulation_params)
-        # determine voltage violations after changes
-        bus_voltages_df, undervoltage_bus_list, overvoltage_bus_list, buses_with_violations = get_bus_voltages(
-            voltage_upper_limit=voltage_upper_limit, voltage_lower_limit=voltage_lower_limit, **simulation_params)
-
-        if len(buses_with_violations) >= min((100 * len(initial_buses_with_violations)), 500,
-                                             len(dss.Circuit.AllBusNames())):
-            # if number of buses with violations is very high, the loop for adding new regulators will take very long
-            # so disable this block
-            logger.info(f"At this point, number of buses with violations is {len(buses_with_violations)}, but initial "
-                        f"number of buses with violations is {len(initial_buses_with_violations)}")
-            logger.info("So disable option for addition of new regulators")
-            voltage_config["place_new_regulators"] = False
-
-        if voltage_config["place_new_regulators"] and (len(buses_with_violations) > 0):
-            logger.info("Place new regulators.")
-            # do compare objective function and choose best scenario, before placement of new regulators
-            max_regulators = int(min(voltage_config["max_regulators"], len(buses_with_violations)))
-            regcontrol_cluster_commands = determine_new_regulator_location(max_regs=max_regulators,
-                                                                           circuit_source=circuit_source,
-                                                                           buses_with_violations=buses_with_violations,
-                                                                           voltage_upper_limit=voltage_upper_limit,
-                                                                           voltage_lower_limit=voltage_lower_limit, create_plot=False,
-                                                                           voltage_config=voltage_config,
-                                                                           default_regcontrol_settings=default_regcontrol_settings, 
-                                                                           voltage_upgrades_directory=voltage_upgrades_directory, **simulation_params)
-            dss_commands_list = dss_commands_list + regcontrol_cluster_commands
-            logger.info("Settings sweep for existing reg control devices (other than sub LTC).")
-            regcontrol_df = get_regcontrol_info()
-            regcontrol_sweep_df = sweep_regcontrol_settings(voltage_config=voltage_config,
-                                                            initial_regcontrols_df=regcontrol_df,
-                                                            voltage_upper_limit=voltage_upper_limit, voltage_lower_limit=voltage_lower_limit,
-                                                            exclude_sub_ltc=True, only_sub_ltc=False, **simulation_params)
-            regcontrols_df, regcontrol_settings_commands_list = choose_best_regcontrol_sweep_setting(
-                regcontrol_sweep_df=regcontrol_sweep_df, initial_regcontrols_df=regcontrol_df, **simulation_params)
-
-            # reload circuit after settings sweep
-            reload_dss_circuit(dss_file_list=dss_file_list, commands_list=dss_commands_list,
-                               **simulation_params)  # reload circuit after settings sweep
-            dss_commands_list = dss_commands_list + regcontrol_settings_commands_list
-            comparison_dict["after_addition_new_regcontrol"] = compute_voltage_violation_severity(
-                voltage_upper_limit=voltage_upper_limit, voltage_lower_limit=voltage_lower_limit, **simulation_params)
-            
-            if comparison_dict["after_addition_new_regcontrol"][deciding_field] < comparison_dict[best_setting_so_far][deciding_field]:
-                best_setting_so_far = "after_addition_new_regcontrol"
-            else: 
-                dss_commands_list = list(set(dss_commands_list) - set(regcontrol_settings_commands_list) - regcontrol_cluster_commands)
-                reload_dss_circuit(dss_file_list=dss_file_list, commands_list=dss_commands_list,
-                        **simulation_params)
-                comparison_dict["disabled_new_regcontrol"] = compute_voltage_violation_severity(
-                                                                voltage_upper_limit=voltage_upper_limit, voltage_lower_limit=voltage_lower_limit, **simulation_params)
-                
-            # determine voltage violations after changes
-            bus_voltages_df, undervoltage_bus_list, overvoltage_bus_list, buses_with_violations = get_bus_voltages(
-                voltage_upper_limit=voltage_upper_limit, voltage_lower_limit=voltage_lower_limit, **simulation_params)
-
-        dss_commands_list = dss_commands_list
-
-    write_text_file(string_list=dss_commands_list, text_file_path=voltage_upgrades_dss_filepath)
-    reload_dss_circuit(dss_file_list=[master_path, thermal_upgrades_dss_filepath, voltage_upgrades_dss_filepath],
-                       commands_list=None, **simulation_params)
-    if os.path.exists(feeder_stats_json_file):
-        feeder_stats = load_data(feeder_stats_json_file)
-    else:
-        feeder_stats = {}
-    feeder_stats["after_upgrades"] = get_feeder_stats(dss)
-    dump_data(feeder_stats, feeder_stats_json_file, indent=4)
-    # reading new objects (after upgrades)
-    new_ckt_info = get_circuit_info()
-    new_xfmrs_df = get_thermal_equipment_info(compute_loading=False, equipment_type="transformer")
-    new_regcontrols_df = get_regcontrol_info(correct_PT_ratio=True, nominal_voltage=voltage_config["nominal_voltage"])
-    new_capacitors_df = get_capacitor_info(correct_PT_ratio=True, nominal_voltage=voltage_config['nominal_voltage'])
-    processed_cap = get_capacitor_upgrades(orig_capacitors_df=orig_capacitors_df, new_capacitors_df=new_capacitors_df)
-    processed_reg = get_regulator_upgrades(orig_regcontrols_df=orig_regcontrols_df, new_regcontrols_df=new_regcontrols_df, 
-                                           orig_xfmrs_df=orig_xfmrs_df, new_ckt_info=new_ckt_info)
-    processed_cap.update(processed_reg)
-    processed_df = pd.DataFrame.from_dict(processed_cap, orient='index')
-    processed_df.index.name = 'temp'
-    processed_df.reset_index(inplace=True)
-    processed_df[['name', 'equipment_type']] = ""
-    if not processed_df.empty:  # if there are voltage upgrades
-        processed_df[['equipment_type', 'name']] = processed_df['temp'].str.split('.', expand=True)
-    processed_df = processed_df.set_index(['equipment_type', 'name']).reset_index()
-    del processed_df["temp"]
-    dump_data(processed_df.to_dict('records'), output_json_voltage_upgrades_filepath, indent=4)
-    bus_voltages_df, undervoltage_bus_list, overvoltage_bus_list, buses_with_violations = get_bus_voltages(
-        voltage_upper_limit=voltage_upper_limit, voltage_lower_limit=voltage_lower_limit, **simulation_params)
-    
-    xfmr_loading_df = get_thermal_equipment_info(compute_loading=True, upper_limit=thermal_config["transformer_upper_limit"], 
-                                                equipment_type="transformer", timepoint_multipliers=timepoint_multipliers, 
-                                                multiplier_type=multiplier_type, **simulation_params)
-    line_loading_df = get_thermal_equipment_info(compute_loading=True, upper_limit=thermal_config["line_upper_limit"], 
-                                                equipment_type="line", ignore_switch=ignore_switch, multiplier_type=multiplier_type,
-                                                timepoint_multipliers=timepoint_multipliers, **simulation_params)
-    overloaded_xfmr_list = list(xfmr_loading_df.loc[xfmr_loading_df['status'] == 'overloaded']['name'].unique())
-    overloaded_line_list = list(line_loading_df.loc[line_loading_df['status'] == 'overloaded']['name'].unique())
-    if (upgrade_status == "Voltage Upgrades Required") and create_plots:
-        plot_voltage_violations(fig_folder=voltage_upgrades_directory, title="Bus violations after voltage upgrades_"+str(len(buses_with_violations)), 
-                                    buses_with_violations=buses_with_violations, circuit_source=circuit_source, show_fig=False, enable_detailed=True)
-    end_time = time.time()
-    logger.info(f"Simulation end time: {end_time}")
-    simulation_time = end_time - start_time
-    logger.info(f"Simulation time: {simulation_time}")
-    final_results = UpgradeResultModel(
-        name = job_name, 
-        scenario = scenario,
-        stage = "Final",
-        upgrade_type = "Voltage",
-        simulation_time_s = simulation_time,
-        thermal_violations_present = (len(overloaded_xfmr_list) + len(overloaded_line_list)) > 0,
-        voltage_violations_present = (len(undervoltage_bus_list) + len(overvoltage_bus_list)) > 0,
-        max_bus_voltage = bus_voltages_df['Max per unit voltage'].max(),
-        min_bus_voltage = bus_voltages_df['Min per unit voltage'].min(),
-        num_of_voltage_violation_buses = len(undervoltage_bus_list) + len(overvoltage_bus_list),
-        num_of_overvoltage_violation_buses = len(overvoltage_bus_list),
-        voltage_upper_limit = voltage_upper_limit,
-        num_of_undervoltage_violation_buses = len(undervoltage_bus_list),
-        voltage_lower_limit = voltage_lower_limit,
-        max_line_loading = line_loading_df['max_per_unit_loading'].max(),
-        max_transformer_loading = xfmr_loading_df['max_per_unit_loading'].max(),
-        num_of_line_violations = len(overloaded_line_list),
-        line_upper_limit = thermal_config['line_upper_limit'],
-        num_of_transformer_violations = len(overloaded_xfmr_list),
-        transformer_upper_limit = thermal_config['transformer_upper_limit']
-    )
-    temp_results = dict(final_results)
-    output_results.append(temp_results)
-    dump_data(output_results, voltage_summary_file, indent=4)
+import json
+import logging
+import os
+import time
+
+from jade.utils.timing_utils import track_timing, Timer
+from jade.utils.utils import load_data, dump_data
+
+from .fixed_upgrade_parameters import (
+    DEFAULT_CAPACITOR_SETTINGS,
+    DEFAULT_SUBLTC_SETTINGS,
+    DEFAULT_REGCONTROL_SETTINGS
+)
+from .voltage_upgrade_functions import *
+from disco.models.upgrade_cost_analysis_generic_model import UpgradeResultModel
+from disco import timer_stats_collector
+
+logger = logging.getLogger(__name__)
+
+
+@track_timing(timer_stats_collector)
+def determine_voltage_upgrades(
+    job_name,
+    master_path,
+    enable_pydss_solve,
+    pydss_volt_var_model,
+    thermal_config,
+    voltage_config,
+    thermal_upgrades_dss_filepath,
+    voltage_upgrades_dss_filepath,
+    voltage_summary_file,
+    output_json_voltage_upgrades_filepath,
+    feeder_stats_json_file,
+    voltage_upgrades_directory,
+    dc_ac_ratio,
+    output_folder,
+    ignore_switch=True,
+    verbose=False
+):
+    start_time = time.time()
+    logger.info(f"Simulation Start time: {start_time}")
+    timepoint_multipliers = voltage_config["timepoint_multipliers"]
+    if timepoint_multipliers is not None:
+        multiplier_type = "uniform"
+    else:
+        multiplier_type = "original"
+    create_plots = True
+    # default_capacitor settings and customization
+    default_capacitor_settings = DEFAULT_CAPACITOR_SETTINGS
+    default_capacitor_settings["capON"] = round(
+        (
+            voltage_config["nominal_voltage"] -
+            voltage_config["capacitor_sweep_voltage_gap"] / 2
+        ),
+        1,
+    )
+    default_capacitor_settings["capOFF"] = round(
+        (
+            voltage_config["nominal_voltage"] +
+            voltage_config["capacitor_sweep_voltage_gap"] / 2
+        ),
+        1,
+    )
+
+    # default subltc settings and customization
+    default_subltc_settings = DEFAULT_SUBLTC_SETTINGS
+    default_subltc_settings["vreg"] = 1.03 * voltage_config["nominal_voltage"]
+    
+    default_regcontrol_settings = DEFAULT_REGCONTROL_SETTINGS
+    default_regcontrol_settings["vreg"] = voltage_config["nominal_voltage"]
+
+    if not os.path.exists(thermal_upgrades_dss_filepath):
+        raise Exception( f"AutomatedThermalUpgrade did not produce thermal upgrades dss file")
+    
+    pydss_params = {"enable_pydss_solve": enable_pydss_solve, "pydss_volt_var_model": pydss_volt_var_model}
+    dss_file_list = [master_path, thermal_upgrades_dss_filepath]
+    simulation_params = reload_dss_circuit(dss_file_list=dss_file_list, commands_list=None, **pydss_params)
+
+    # reading original objects (before upgrades)
+    orig_ckt_info = get_circuit_info()
+    orig_xfmrs_df =  get_thermal_equipment_info(compute_loading=False, equipment_type="transformer")
+    orig_regcontrols_df = get_regcontrol_info(correct_PT_ratio=True, nominal_voltage=voltage_config["nominal_voltage"])
+    orig_capacitors_df = get_capacitor_info(correct_PT_ratio=True, nominal_voltage=voltage_config['nominal_voltage'])
+
+    # Initialize dss upgrades file
+    dss_commands_list = ["//This file has all the voltage upgrades\n"]
+    upgrade_status = ''  # status - whether voltage upgrades done or not
+    deciding_field = "deviation_severity"
+    
+    # determine voltage violations based on initial limits
+    voltage_upper_limit = voltage_config["initial_upper_limit"]
+    voltage_lower_limit = voltage_config["initial_lower_limit"]
+
+    initial_xfmr_loading_df = get_thermal_equipment_info(compute_loading=True, upper_limit=thermal_config["transformer_upper_limit"], 
+                                                        equipment_type="transformer", timepoint_multipliers=timepoint_multipliers, 
+                                                        multiplier_type=multiplier_type, **simulation_params)
+    initial_line_loading_df = get_thermal_equipment_info(compute_loading=True, upper_limit=thermal_config["line_upper_limit"], 
+                                                        equipment_type="line", ignore_switch=ignore_switch, multiplier_type=multiplier_type,
+                                                        timepoint_multipliers=timepoint_multipliers, **simulation_params)
+    initial_bus_voltages_df, initial_undervoltage_bus_list, initial_overvoltage_bus_list, \
+        initial_buses_with_violations = get_bus_voltages(
+            voltage_upper_limit=thermal_config['voltage_upper_limit'], voltage_lower_limit=thermal_config['voltage_lower_limit'],
+            **simulation_params)
+
+    initial_overloaded_xfmr_list = list(initial_xfmr_loading_df.loc[initial_xfmr_loading_df['status'] ==
+                                                                    'overloaded']['name'].unique())
+    initial_overloaded_line_list = list(initial_line_loading_df.loc[initial_line_loading_df['status'] ==
+                                                                    'overloaded']['name'].unique())
+
+    scenario = get_scenario_name(enable_pydss_solve, pydss_volt_var_model)
+    initial_results = UpgradeResultModel(
+        name = job_name, 
+        scenario = scenario,
+        stage = "Initial",
+        upgrade_type = "Voltage",
+        simulation_time_s = np.nan,
+        thermal_violations_present = (len(initial_overloaded_xfmr_list) + len(initial_overloaded_line_list)) > 0,
+        voltage_violations_present = (len(initial_undervoltage_bus_list) + len(initial_overvoltage_bus_list)) > 0,
+        max_bus_voltage = initial_bus_voltages_df['Max per unit voltage'].max(),
+        min_bus_voltage = initial_bus_voltages_df['Min per unit voltage'].min(),
+        num_of_voltage_violation_buses = len(initial_undervoltage_bus_list) + len(initial_overvoltage_bus_list),
+        num_of_overvoltage_violation_buses = len(initial_overvoltage_bus_list),
+        voltage_upper_limit = voltage_upper_limit,
+        num_of_undervoltage_violation_buses = len(initial_undervoltage_bus_list),
+        voltage_lower_limit = voltage_lower_limit,
+        max_line_loading = initial_line_loading_df['max_per_unit_loading'].max(),
+        max_transformer_loading = initial_xfmr_loading_df['max_per_unit_loading'].max(),
+        num_of_line_violations = len(initial_overloaded_line_list),
+        line_upper_limit = thermal_config['line_upper_limit'],
+        num_of_transformer_violations = len(initial_overloaded_xfmr_list),
+        transformer_upper_limit = thermal_config['transformer_upper_limit'] 
+    )
+    temp_results = dict(initial_results)
+    output_results = [temp_results]
+    dump_data(output_results, voltage_summary_file, indent=4)
+    circuit_source = orig_ckt_info["source_bus"]
+    # if there are no buses with violations based on initial check, don't get into upgrade process
+    # directly go to end of file
+    if len(initial_buses_with_violations) <= 0:
+        logger.info("Voltage Upgrades not Required.")
+        upgrade_status = 'Voltage Upgrades not Required'  # status - whether voltage upgrades done or not
+    # else, if there are bus violations based on initial check, start voltage upgrades process
+    else:
+        if create_plots:
+            plot_voltage_violations(fig_folder=voltage_upgrades_directory, title="Bus violations before voltage upgrades_"+str(len(initial_buses_with_violations)), 
+                                    buses_with_violations=initial_buses_with_violations, circuit_source=circuit_source, show_fig=False, enable_detailed=True)
+        # change voltage checking thresholds. determine violations based on final limits
+        voltage_upper_limit = voltage_config["final_upper_limit"]
+        voltage_lower_limit = voltage_config["final_lower_limit"]
+        upgrade_status = 'Voltage Upgrades Required'  # status - whether voltage upgrades done or not
+        logger.info("Voltage Upgrades Required.")
+        # start with capacitors
+        if voltage_config["capacitor_action_flag"] and len(orig_capacitors_df) > 0:
+            logger.info("Capacitors are present in the network. Perform capacitor bank control modifications.")
+            # correct cap control parameters: change to voltage controlled, correct PT ratio. Add cap control if not present
+            capcontrol_parameter_commands_list = correct_capacitor_parameters(
+                default_capacitor_settings=default_capacitor_settings, orig_capacitors_df=orig_capacitors_df,
+                nominal_voltage=voltage_config['nominal_voltage'], **simulation_params)
+            dss_commands_list = dss_commands_list + capcontrol_parameter_commands_list
+            bus_voltages_df, undervoltage_bus_list, overvoltage_bus_list, buses_with_violations = get_bus_voltages(
+                voltage_upper_limit=voltage_upper_limit, voltage_lower_limit=voltage_lower_limit, **simulation_params)
+            if len(buses_with_violations) > 0:
+                # get capacitors dataframe before any settings changes are made
+                nosetting_changes_capacitors_df = get_capacitor_info(correct_PT_ratio=False)
+                # sweep through all capacitor settings, and store objective function
+                capacitor_sweep_df = sweep_capacitor_settings(voltage_config=voltage_config,
+                                                              initial_capacitors_df=nosetting_changes_capacitors_df,
+                                                              default_capacitor_settings=default_capacitor_settings,
+                                                              voltage_upper_limit=voltage_upper_limit,
+                                                              voltage_lower_limit=voltage_lower_limit, **simulation_params)
+                # choose best capacitor settings
+                capacitors_df, capcontrol_settings_commands_list = choose_best_capacitor_sweep_setting(
+                    capacitor_sweep_df=capacitor_sweep_df, initial_capacitors_df=nosetting_changes_capacitors_df,
+                    **simulation_params)
+                dss_commands_list = dss_commands_list + capcontrol_settings_commands_list
+            # determine voltage violations after capacitor changes
+            bus_voltages_df, undervoltage_bus_list, overvoltage_bus_list, buses_with_violations = get_bus_voltages(
+                voltage_upper_limit=voltage_upper_limit, voltage_lower_limit=voltage_lower_limit, **simulation_params)
+        else:
+            logger.info("No capacitor banks exist in the system")
+        # next: existing regulators
+        # Do a settings sweep of existing reg control devices (other than sub LTC) after correcting their other
+        #  parameters such as ratios etc
+        if voltage_config["existing_regulator_sweep_action"] and (len(orig_regcontrols_df) > 0) and (len(buses_with_violations) > 0):
+            # first correct regcontrol parameters (ptratio) including substation LTC, if present
+            regcontrols_parameter_command_list = correct_regcontrol_parameters(orig_regcontrols_df=orig_regcontrols_df,
+                                                                               **simulation_params)
+            logger.info("Settings sweep for existing reg control devices (excluding substation LTC).")
+            regcontrol_sweep_df = sweep_regcontrol_settings(voltage_config=voltage_config,
+                                                            initial_regcontrols_df=orig_regcontrols_df,
+                                                            voltage_upper_limit=voltage_upper_limit, voltage_lower_limit=voltage_lower_limit,
+                                                            exclude_sub_ltc=True, only_sub_ltc=False, **simulation_params)
+            # reload circuit after settings sweep
+            reload_dss_circuit(dss_file_list=dss_file_list, commands_list=dss_commands_list, **simulation_params)
+            regcontrols_df, regcontrol_settings_commands_list = choose_best_regcontrol_sweep_setting(
+                regcontrol_sweep_df=regcontrol_sweep_df, initial_regcontrols_df=orig_regcontrols_df, exclude_sub_ltc=True,
+                only_sub_ltc=False, **simulation_params)
+            # added to commands list only if it is different from original
+            # will this need to be removed if it's different later
+            dss_commands_list = dss_commands_list + regcontrol_settings_commands_list + \
+                regcontrols_parameter_command_list
+        # Writing out the results before adding new devices
+        logger.info("Write upgrades to dss file, before adding new devices.")
+        write_text_file(string_list=dss_commands_list, text_file_path=voltage_upgrades_dss_filepath)
+
+        # determine voltage violations after changes
+        bus_voltages_df, undervoltage_bus_list, overvoltage_bus_list, buses_with_violations = get_bus_voltages(
+            voltage_upper_limit=voltage_upper_limit, voltage_lower_limit=voltage_lower_limit, **simulation_params)
+
+        # Use this block for adding a substation LTC, correcting its settings and running a sub LTC settings sweep.
+        # if LTC exists, first try to correct its non set point simulation settings.
+        # If this does not correct everything, correct its set points through a sweep.
+        # If LTC does not exist, add one including a xfmr if required, then do a settings sweep if required
+        comparison_dict = {"before_addition_of_new_device": compute_voltage_violation_severity(
+            voltage_upper_limit=voltage_upper_limit, voltage_lower_limit=voltage_lower_limit, **simulation_params)}
+        best_setting_so_far = "before_addition_of_new_device"
+        if (voltage_config['use_ltc_placement']) and (len(buses_with_violations) > 0):
+            new_sub_commands = []
+            logger.info("Enter Substation LTC module.")
+            if orig_regcontrols_df.empty:  # if there are no reg controls
+                subltc_present_flag = False
+            else:
+                subltc_present_flag = (
+                    len(orig_regcontrols_df.loc[orig_regcontrols_df['at_substation_xfmr_flag'] == True]) > 0)
+            # if there is no substation transformer in the network
+            if orig_ckt_info['substation_xfmr'] is None:
+                # check add substation transformer and add ltc reg control on it
+                new_subxfmr_added_dict = add_new_node_and_xfmr(action_type='New', node=circuit_source, circuit_source=circuit_source, 
+                                                            sub_xfmr_conn_type="wye" ,**simulation_params)
+                add_subxfmr_commands = new_subxfmr_added_dict['commands_list']
+                comparison_dict["temp_afterxfmr"] = compute_voltage_violation_severity(voltage_upper_limit=voltage_upper_limit, voltage_lower_limit=voltage_lower_limit, **simulation_params)
+                updated_ckt_info = get_circuit_info()
+                bus_voltages_df, undervoltage_bus_list, overvoltage_bus_list, buses_with_violations = get_bus_voltages(voltage_upper_limit=voltage_config['initial_upper_limit'],voltage_lower_limit=voltage_config['initial_lower_limit'], **simulation_params)
+                new_subltc_added_dict = add_new_regcontrol_command(
+                    xfmr_info_series=pd.Series(updated_ckt_info['substation_xfmr']),
+                    default_regcontrol_settings=default_subltc_settings,
+                    nominal_voltage=voltage_config["nominal_voltage"], **simulation_params)
+                comparison_dict["temp_afterltc"] = compute_voltage_violation_severity(voltage_upper_limit=voltage_upper_limit, voltage_lower_limit=voltage_lower_limit, **simulation_params)
+                add_subltc_commands = new_subltc_added_dict["command_list"]
+                if not new_subltc_added_dict["pass_flag"]:
+                    logger.info("No convergence after adding regulator control at substation LTC. "
+                                "Check if there is any setting that has convergence. Else remove substation LTC")
+                    reload_dss_circuit(dss_file_list=dss_file_list, commands_list=dss_commands_list + add_subxfmr_commands + add_subltc_commands,
+                                       calcvoltagebases=True, **simulation_params)
+                # this needs to be collected again, since a new regulator control might have been added at the substation
+                initial_sub_regcontrols_df = get_regcontrol_info(correct_PT_ratio=True,
+                                                                 nominal_voltage=voltage_config["nominal_voltage"])
+                # sweep through settings and identify best setting
+                subltc_controls_df, subltc_control_settings_commands_list = sweep_and_choose_regcontrol_setting(
+                    voltage_config=voltage_config, initial_regcontrols_df=initial_sub_regcontrols_df,
+                    upper_limit=voltage_upper_limit, lower_limit=voltage_lower_limit, exclude_sub_ltc=False,
+                    only_sub_ltc=True, dss_file_list=dss_file_list,
+                    dss_commands_list=dss_commands_list + add_subxfmr_commands + add_subltc_commands, **simulation_params)
+                
+                circuit_solve_and_check(raise_exception=True, **simulation_params)
+                new_sub_commands = add_subxfmr_commands + add_subltc_commands + \
+                    subltc_control_settings_commands_list
+                dss_commands_list = dss_commands_list + new_sub_commands
+            # if substation transformer is present but there are no regulator controls on the subltc
+            elif (orig_ckt_info['substation_xfmr'] is not None) and (not subltc_present_flag):
+                new_subltc_added_dict = add_new_regcontrol_command(
+                    xfmr_info_series=pd.Series(updated_ckt_info['substation_xfmr']),
+                    default_regcontrol_settings=default_subltc_settings,
+                    nominal_voltage=voltage_config["nominal_voltage"], **simulation_params)
+                comparison_dict["temp_afterltc"] = compute_voltage_violation_severity(voltage_upper_limit=voltage_upper_limit, voltage_lower_limit=voltage_lower_limit, **simulation_params)
+                add_subltc_commands = new_subltc_added_dict["command_list"]
+                if not new_subltc_added_dict["pass_flag"]:
+                    logger.info("No convergence after adding regulator control at substation LTC. "
+                                "Check if there is any setting that has convergence. Else remove substation LTC")
+                    reload_dss_circuit(dss_file_list=dss_file_list, commands_list=dss_commands_list + add_subltc_commands,
+                                       **simulation_params)
+                # this needs to be collected again, since a new regulator control might have been added at the substation
+                initial_sub_regcontrols_df = get_regcontrol_info(correct_PT_ratio=True,
+                                                                 nominal_voltage=voltage_config["nominal_voltage"])
+                # sweep through settings and identify best setting
+                subltc_controls_df, subltc_control_settings_commands_list = sweep_and_choose_regcontrol_setting(
+                    voltage_config=voltage_config, initial_regcontrols_df=initial_sub_regcontrols_df,
+                    upper_limit=voltage_upper_limit, lower_limit=voltage_lower_limit, exclude_sub_ltc=False,
+                    only_sub_ltc=True, dss_file_list=dss_file_list,
+                    dss_commands_list=dss_commands_list + add_subltc_commands, **simulation_params)
+                circuit_solve_and_check(raise_exception=True, **simulation_params)
+                new_sub_commands = add_subltc_commands + subltc_control_settings_commands_list
+                dss_commands_list = dss_commands_list + new_sub_commands
+            # if substation transformer, and reg controls are both present
+            else:
+                initial_sub_regcontrols_df = get_regcontrol_info(correct_PT_ratio=True,
+                                                                 nominal_voltage=voltage_config["nominal_voltage"])
+                # sweep through settings and identify best setting
+                subltc_controls_df, subltc_control_settings_commands_list = sweep_and_choose_regcontrol_setting(
+                    voltage_config=voltage_config, initial_regcontrols_df=initial_sub_regcontrols_df,
+                    upper_limit=voltage_upper_limit, lower_limit=voltage_lower_limit, exclude_sub_ltc=False,
+                    only_sub_ltc=True, dss_file_list=dss_file_list,
+                    dss_commands_list=dss_commands_list, **simulation_params)
+                circuit_solve_and_check(raise_exception=True, **simulation_params)
+                new_sub_commands = subltc_control_settings_commands_list
+                dss_commands_list = dss_commands_list + new_sub_commands
+
+            # determine voltage violations after changes
+            bus_voltages_df, undervoltage_bus_list, overvoltage_bus_list, buses_with_violations = get_bus_voltages(
+                voltage_upper_limit=voltage_upper_limit, voltage_lower_limit=voltage_lower_limit, **simulation_params)
+            comparison_dict["after_sub_ltc_checking"] = compute_voltage_violation_severity(voltage_upper_limit=voltage_upper_limit, 
+                                                                                           voltage_lower_limit=voltage_lower_limit, **simulation_params)
+            if comparison_dict["after_sub_ltc_checking"][deciding_field] < comparison_dict[best_setting_so_far][deciding_field]:
+                best_setting_so_far = "after_sub_ltc_checking"
+            else:
+                dss_commands_list = list(set(dss_commands_list) - set(new_sub_commands))
+                reload_dss_circuit(dss_file_list=dss_file_list, commands_list=dss_commands_list,
+                                    **simulation_params)
+        # determine voltage violations after changes
+        bus_voltages_df, undervoltage_bus_list, overvoltage_bus_list, buses_with_violations = get_bus_voltages(
+            voltage_upper_limit=voltage_upper_limit, voltage_lower_limit=voltage_lower_limit, **simulation_params)
+
+        if len(buses_with_violations) >= min((100 * len(initial_buses_with_violations)), 500,
+                                             len(dss.Circuit.AllBusNames())):
+            # if number of buses with violations is very high, the loop for adding new regulators will take very long
+            # so disable this block
+            logger.info(f"At this point, number of buses with violations is {len(buses_with_violations)}, but initial "
+                        f"number of buses with violations is {len(initial_buses_with_violations)}")
+            logger.info("So disable option for addition of new regulators")
+            voltage_config["place_new_regulators"] = False
+
+        if voltage_config["place_new_regulators"] and (len(buses_with_violations) > 0):
+            logger.info("Place new regulators.")
+            # do compare objective function and choose best scenario, before placement of new regulators
+            max_regulators = int(min(voltage_config["max_regulators"], len(buses_with_violations)))
+            regcontrol_cluster_commands = determine_new_regulator_location(max_regs=max_regulators,
+                                                                           circuit_source=circuit_source,
+                                                                           buses_with_violations=buses_with_violations,
+                                                                           voltage_upper_limit=voltage_upper_limit,
+                                                                           voltage_lower_limit=voltage_lower_limit, create_plot=False,
+                                                                           voltage_config=voltage_config,
+                                                                           default_regcontrol_settings=default_regcontrol_settings, 
+                                                                           voltage_upgrades_directory=voltage_upgrades_directory, **simulation_params)
+            dss_commands_list = dss_commands_list + regcontrol_cluster_commands
+            logger.info("Settings sweep for existing reg control devices (other than sub LTC).")
+            regcontrol_df = get_regcontrol_info()
+            regcontrol_sweep_df = sweep_regcontrol_settings(voltage_config=voltage_config,
+                                                            initial_regcontrols_df=regcontrol_df,
+                                                            voltage_upper_limit=voltage_upper_limit, voltage_lower_limit=voltage_lower_limit,
+                                                            exclude_sub_ltc=True, only_sub_ltc=False, **simulation_params)
+            regcontrols_df, regcontrol_settings_commands_list = choose_best_regcontrol_sweep_setting(
+                regcontrol_sweep_df=regcontrol_sweep_df, initial_regcontrols_df=regcontrol_df, **simulation_params)
+
+            # reload circuit after settings sweep
+            reload_dss_circuit(dss_file_list=dss_file_list, commands_list=dss_commands_list,
+                               **simulation_params)  # reload circuit after settings sweep
+            dss_commands_list = dss_commands_list + regcontrol_settings_commands_list
+            comparison_dict["after_addition_new_regcontrol"] = compute_voltage_violation_severity(
+                voltage_upper_limit=voltage_upper_limit, voltage_lower_limit=voltage_lower_limit, **simulation_params)
+            
+            if comparison_dict["after_addition_new_regcontrol"][deciding_field] < comparison_dict[best_setting_so_far][deciding_field]:
+                best_setting_so_far = "after_addition_new_regcontrol"
+            else: 
+                dss_commands_list = list(set(dss_commands_list) - set(regcontrol_settings_commands_list) - regcontrol_cluster_commands)
+                reload_dss_circuit(dss_file_list=dss_file_list, commands_list=dss_commands_list,
+                        **simulation_params)
+                comparison_dict["disabled_new_regcontrol"] = compute_voltage_violation_severity(
+                                                                voltage_upper_limit=voltage_upper_limit, voltage_lower_limit=voltage_lower_limit, **simulation_params)
+                
+            # determine voltage violations after changes
+            bus_voltages_df, undervoltage_bus_list, overvoltage_bus_list, buses_with_violations = get_bus_voltages(
+                voltage_upper_limit=voltage_upper_limit, voltage_lower_limit=voltage_lower_limit, **simulation_params)
+
+        dss_commands_list = dss_commands_list
+
+    write_text_file(string_list=dss_commands_list, text_file_path=voltage_upgrades_dss_filepath)
+    reload_dss_circuit(dss_file_list=[master_path, thermal_upgrades_dss_filepath, voltage_upgrades_dss_filepath],
+                       commands_list=None, **simulation_params)
+    if os.path.exists(feeder_stats_json_file):
+        feeder_stats = load_data(feeder_stats_json_file)
+    else:
+        feeder_stats = {}
+    feeder_stats["after_upgrades"] = get_feeder_stats(dss)
+    dump_data(feeder_stats, feeder_stats_json_file, indent=4)
+    # reading new objects (after upgrades)
+    new_ckt_info = get_circuit_info()
+    new_xfmrs_df = get_thermal_equipment_info(compute_loading=False, equipment_type="transformer")
+    new_regcontrols_df = get_regcontrol_info(correct_PT_ratio=True, nominal_voltage=voltage_config["nominal_voltage"])
+    new_capacitors_df = get_capacitor_info(correct_PT_ratio=True, nominal_voltage=voltage_config['nominal_voltage'])
+    processed_cap = get_capacitor_upgrades(orig_capacitors_df=orig_capacitors_df, new_capacitors_df=new_capacitors_df)
+    processed_reg = get_regulator_upgrades(orig_regcontrols_df=orig_regcontrols_df, new_regcontrols_df=new_regcontrols_df, 
+                                           orig_xfmrs_df=orig_xfmrs_df, new_ckt_info=new_ckt_info)
+    processed_cap.update(processed_reg)
+    processed_df = pd.DataFrame.from_dict(processed_cap, orient='index')
+    processed_df.index.name = 'temp'
+    processed_df.reset_index(inplace=True)
+    processed_df[['name', 'equipment_type']] = ""
+    if not processed_df.empty:  # if there are voltage upgrades
+        processed_df[['equipment_type', 'name']] = processed_df['temp'].str.split('.', expand=True)
+    processed_df = processed_df.set_index(['equipment_type', 'name']).reset_index()
+    del processed_df["temp"]
+    dump_data(processed_df.to_dict('records'), output_json_voltage_upgrades_filepath, indent=4)
+    bus_voltages_df, undervoltage_bus_list, overvoltage_bus_list, buses_with_violations = get_bus_voltages(
+        voltage_upper_limit=voltage_upper_limit, voltage_lower_limit=voltage_lower_limit, **simulation_params)
+    
+    xfmr_loading_df = get_thermal_equipment_info(compute_loading=True, upper_limit=thermal_config["transformer_upper_limit"], 
+                                                equipment_type="transformer", timepoint_multipliers=timepoint_multipliers, 
+                                                multiplier_type=multiplier_type, **simulation_params)
+    line_loading_df = get_thermal_equipment_info(compute_loading=True, upper_limit=thermal_config["line_upper_limit"], 
+                                                equipment_type="line", ignore_switch=ignore_switch, multiplier_type=multiplier_type,
+                                                timepoint_multipliers=timepoint_multipliers, **simulation_params)
+    overloaded_xfmr_list = list(xfmr_loading_df.loc[xfmr_loading_df['status'] == 'overloaded']['name'].unique())
+    overloaded_line_list = list(line_loading_df.loc[line_loading_df['status'] == 'overloaded']['name'].unique())
+    if (upgrade_status == "Voltage Upgrades Required") and create_plots:
+        plot_voltage_violations(fig_folder=voltage_upgrades_directory, title="Bus violations after voltage upgrades_"+str(len(buses_with_violations)), 
+                                    buses_with_violations=buses_with_violations, circuit_source=circuit_source, show_fig=False, enable_detailed=True)
+    end_time = time.time()
+    logger.info(f"Simulation end time: {end_time}")
+    simulation_time = end_time - start_time
+    logger.info(f"Simulation time: {simulation_time}")
+    final_results = UpgradeResultModel(
+        name = job_name, 
+        scenario = scenario,
+        stage = "Final",
+        upgrade_type = "Voltage",
+        simulation_time_s = simulation_time,
+        thermal_violations_present = (len(overloaded_xfmr_list) + len(overloaded_line_list)) > 0,
+        voltage_violations_present = (len(undervoltage_bus_list) + len(overvoltage_bus_list)) > 0,
+        max_bus_voltage = bus_voltages_df['Max per unit voltage'].max(),
+        min_bus_voltage = bus_voltages_df['Min per unit voltage'].min(),
+        num_of_voltage_violation_buses = len(undervoltage_bus_list) + len(overvoltage_bus_list),
+        num_of_overvoltage_violation_buses = len(overvoltage_bus_list),
+        voltage_upper_limit = voltage_upper_limit,
+        num_of_undervoltage_violation_buses = len(undervoltage_bus_list),
+        voltage_lower_limit = voltage_lower_limit,
+        max_line_loading = line_loading_df['max_per_unit_loading'].max(),
+        max_transformer_loading = xfmr_loading_df['max_per_unit_loading'].max(),
+        num_of_line_violations = len(overloaded_line_list),
+        line_upper_limit = thermal_config['line_upper_limit'],
+        num_of_transformer_violations = len(overloaded_xfmr_list),
+        transformer_upper_limit = thermal_config['transformer_upper_limit']
+    )
+    temp_results = dict(final_results)
+    output_results.append(temp_results)
+    dump_data(output_results, voltage_summary_file, indent=4)
     