--- conflicted
+++ resolved
@@ -1,514 +1,507 @@
-import ast
-import time
-from .common_functions import *
-
-from jade.utils.timing_utils import track_timing
-
-from disco import timer_stats_collector
-from disco.exceptions import ExceededParallelLinesLimit, ExceededParallelTransformersLimit, UpgradesExternalCatalogMissingObjectDefinition
-from disco.models.upgrade_cost_analysis_generic_input_model import _extract_specific_model_properties_, TransformerCatalogModel, LineCatalogModel
-from disco.models.upgrade_cost_analysis_generic_output_model import TransformerUpgradesTechnicalResultModel, LineUpgradesTechnicalResultModel
-
-logger = logging.getLogger(__name__)
-
-@track_timing(timer_stats_collector)
-def correct_line_violations(line_loading_df, line_design_pu, line_upgrade_options, parallel_lines_limit, **kwargs,):
-    """This function determines line upgrades to correct line violations.
-    It also updates the opendss model with upgrades.
-
-    Parameters
-    ----------
-    line_loading_df
-    line_design_pu
-    line_upgrade_options
-    parallel_lines_limit
-
-    Returns
-    -------
-
-    """
-    equipment_type = "Line"
-    line_upgrades_df = pd.DataFrame()
-    upgrades_dict = {}
-    upgrades_dict_parallel = []
-    commands_list = []
-    # This finds a line code which provides a specified safety margin to a line above its maximum observed loading.
-    # If a line code is not found or if line code is too overrated, one or more parallel lines (num_par_lns-1) are added
-    overloaded_loading_df = line_loading_df.loc[line_loading_df["status"] == "overloaded"].copy()
-    overloaded_loading_df["required_design_amp"] = overloaded_loading_df["max_amp_loading"] / line_design_pu
-    deciding_property_list =  _extract_specific_model_properties_(model_name=LineCatalogModel, field_type_key="deciding_property", field_type_value=True)
-    line_upgrade_options["kV"] = line_upgrade_options["kV"].round(2)
-    overloaded_loading_df["kV"] = overloaded_loading_df["kV"].round(2)
-    line_upgrade_options.set_index(deciding_property_list, inplace=True)
-    line_upgrade_options = line_upgrade_options.sort_index(level=0)
-    overloaded_loading_df.set_index(deciding_property_list, inplace=True)  
-    oversize_limit = 2  # limit to determine if chosen upgrade option is too oversized
-    extreme_loading_threshold = 2.25  # from observations, if equipment loading is greater than this factor, it is considered extremely overloaded
-    # in such extremely loaded cases, the equipment is oversized much more, to avoid iterations in upgrades    
-    if len(overloaded_loading_df) > 0:  # if overloading exists
-        # iterate over each overloaded line to find a solution
-        for index, row in overloaded_loading_df.iterrows():
-            logger.debug(row["name"])
-            try:
-                options = line_upgrade_options.loc[index]
-            except KeyError:
-                raise UpgradesExternalCatalogMissingObjectDefinition(f"Line of type {dict(zip(deciding_property_list, list(index)))} not found in catalog."
-                                                                     f" Please ensure catalog is complete.")
-            if isinstance(options, pd.Series):  # if only one option is present, it is returned as series
-                options = pd.DataFrame([options])  # convert to required DataFrame format
-                options = options.rename_axis(deciding_property_list)  # assign names to the index
-            options = options.reset_index().sort_values("normamps")
-            if row["max_per_unit_loading"] > extreme_loading_threshold:  # i.e. equipment is very overloaded, then oversize more to avoid multiple upgrade iterations
-                row["required_design_amp"] = row["required_design_amp"] * (row["max_per_unit_loading"] * 0.5)
-            chosen_option = options.loc[options["normamps"] >= row["required_design_amp"]].sort_values("normamps")
-            # TODO: TOGGLE FLAG - EXPLORE IF WE CAN HAVE OPTIONS FOR: PARALLEL, REPLACE,
-            # if one chosen option exists and is not very oversized (which is determined by acceptable oversize limit)
-            # edit existing line and change line configuration/ampacity
-            if (len(chosen_option) != 0) and \
-                    (chosen_option["normamps"] <= oversize_limit * row["required_design_amp"]).any():
-                chosen_option = chosen_option.sort_values("normamps")
-                chosen_option = chosen_option.iloc[0]  # choose lowest available option
-                new_config_type = chosen_option["line_definition_type"]     
-                new_config_name = chosen_option[new_config_type].lower()
-                temp_commands_list = []
-                # edit existing line
-                if (new_config_type == "geometry") or (new_config_type == "linecode"):
-                    external_upgrades_technical_catalog = kwargs.get("external_upgrades_technical_catalog", None)
-                    command_string = ensure_line_config_exists(chosen_option, new_config_type, external_upgrades_technical_catalog)
-                    if command_string is not None:  # if new line config definition had to be added
-                        temp_commands_list.append(command_string)                                                    
-                    command_string = f"Edit Line.{row['name']} {new_config_type}={new_config_name} normamps={chosen_option['normamps']}"
-                    temp_commands_list.append(command_string)
-                # if line geometry and line code is not available
-                else:
-                    command_string = define_line_object(line_name=row['name'], chosen_option=chosen_option.copy(deep=True), action_type="Edit")
-                    temp_commands_list.append(command_string)
-                # create dictionary of original equipment
-                upgrades_dict[row["name"]] = {}
-                upgrades_dict[row["name"]]["original_equipment"] = row.to_dict()
-                upgrades_dict[row["name"]]["original_equipment"].update({"equipment_type": equipment_type,
-                                                                         "upgrade_type": "upgrade",
-                                                                         # "parameter_type": "original_equipment",
-                                                                         "action": "remove"})
-                upgrades_dict[row["name"]]["original_equipment"] .update(chosen_option[["Switch", "phases",
-                                                                                        "line_placement"]].to_dict())
-                # create dictionary of new equipment
-                upgrades_dict[row["name"]]["new_equipment"] = chosen_option.to_dict()
-                # line length units for new_equipment should be same as that of original equipment
-                upgrades_dict[row["name"]]["new_equipment"]["units"] = upgrades_dict[row["name"]]["original_equipment"]["units"]  
-                upgrades_dict[row["name"]]["new_equipment"].update({"equipment_type": equipment_type,
-                                                                    "upgrade_type": "upgrade",
-                                                                    # "parameter_type": "new_equipment",
-                                                                    "action": "add", "name": row["name"]})
-                # run command for upgraded equipment, that resolves overloading for one equipment
-                for command_item in temp_commands_list:
-                    check_dss_run_command(command_item)
-                    circuit_solve_and_check(raise_exception=True, **kwargs)
-                commands_list = commands_list + temp_commands_list
-            # if higher upgrade is not available or chosen line upgrade rating is much higher than required,
-            # dont oversize. Instead, place lines in parallelma
-            else:
-                external_upgrades_technical_catalog = kwargs.get("external_upgrades_technical_catalog", None)
-                parallel_line_commands, temp_upgrades_dict_parallel = identify_parallel_lines(options=options, object_row=row,
-                                                                                         parallel_lines_limit=parallel_lines_limit, 
-                                                                                         external_upgrades_technical_catalog=external_upgrades_technical_catalog)
-                # run command for all parallel equipment added, that resolves overloading for one equipment
-                logger.info("Log all parallel_line_commands")
-                for i, command_item in enumerate(parallel_line_commands):
-                    logger.info("parallel_line_command index=%s [%s]", i, command_item)
-                for command_item in parallel_line_commands:
-                    try:
-                        check_dss_run_command(command_item)
-                    except Exception:
-                        logger.info("Log all line names after failure to run [%s]", command_item)
-                        flag = dss.Lines.First()
-                        while flag > 0:
-                            logger.info("Existing line %s", dss.Lines.Name())
-                            flag = dss.Lines.Next()
-                        raise
-                    check_dss_run_command('CalcVoltageBases')
-                    circuit_solve_and_check(raise_exception=True, **kwargs)
-                commands_list = commands_list + parallel_line_commands
-                upgrades_dict_parallel = upgrades_dict_parallel + temp_upgrades_dict_parallel  # parallel upgrades is stored in a list (since it has same original_equipment name)
-        index_names = ["original_equipment_name", "parameter_type"]
-        if upgrades_dict:  # if dictionary is not empty
-            line_upgrades_df = create_dataframe_from_nested_dict(user_dict=upgrades_dict, index_names=index_names)
-        line_upgrades_df = pd.concat([line_upgrades_df, pd.DataFrame(upgrades_dict_parallel)])
-        line_upgrades_df.rename(columns={"name": "final_equipment_name"}, inplace=True)
-        line_upgrades_df = line_upgrades_df.set_index(
-            ["equipment_type", "upgrade_type", "parameter_type", "action", "final_equipment_name",
-             "original_equipment_name"]).reset_index()
-    else:  # if there is no overloading
-        logger.info("This case has no line violations")
-    circuit_solve_and_check(raise_exception=True, **kwargs)  # this is added as a final check for convergence
-    output_fields =  list(LineUpgradesTechnicalResultModel.schema(True).get("properties").keys())  # get fields with alias
-    line_upgrades_df = line_upgrades_df[output_fields]
-    return commands_list, line_upgrades_df
-
-
-@track_timing(timer_stats_collector)
-def identify_parallel_lines(options, object_row, parallel_lines_limit, **kwargs):
-    """This function identifies parallel line solutions, when a direct upgrade solution is not available from catalogue
-
-    Parameters
-    ----------
-    options
-    row
-    parallel_lines_limit
-
-    Returns
-    -------
-
-    """
-    output_fields = list(LineUpgradesTechnicalResultModel.schema(True).get("properties").keys())
-    temp_output_fields = set(output_fields) - {"final_equipment_name"}
-    commands_list = []
-    temp_dict = {}
-    # calculate number of parallel lines needed to carry remaining amperes (in addition to existing line)
-    options["num_parallel_raw"] = (object_row["required_design_amp"] - object_row["normamps"]) / options["normamps"]
-    options["num_parallel"] = options["num_parallel_raw"].apply(np.ceil)
-    options["choose_parallel_metric"] = options["num_parallel"] - options["num_parallel_raw"]
-    # choose option that has the least value of this metric- since that represents the per unit oversizing
-    chosen_option = pd.DataFrame(options.loc[options["choose_parallel_metric"].idxmin()]).T
-    chosen_option = chosen_option.sort_values("normamps")
-    chosen_option = chosen_option.iloc[0]  # choose lowest available option
-    num_parallel_lines = int(chosen_option["num_parallel"])
-    if num_parallel_lines > parallel_lines_limit:
-        raise ExceededParallelLinesLimit(f"Number of parallel lines required is {num_parallel_lines}, which exceeds limit of {parallel_lines_limit}."
-                                          f" Increase parameter parallel_lines_limit in input config or ensure higher sized equipment is present in technical catalog.")
-    new_config_type = chosen_option["line_definition_type"]
-    external_upgrades_technical_catalog = kwargs.get("external_upgrades_technical_catalog", None)
-    upgrades_dict_parallel = []
-    for i in range(0, num_parallel_lines):
-        curr_time = str(time.time())
-<<<<<<< HEAD
-        # this is added to line name to ensure it is unique
-        time_stamp = curr_time.split(".")[0] + "_" + curr_time.split(".")[1]
-        new_name = "upgrade_" + object_row["name"] + time_stamp
-        logger.info(f"Name of parallel line {line_count}: {new_name}, current time: {curr_time}, time.time:{time.time()}")
-=======
-        unique_tag = curr_time.split(".")[0] + "_" + curr_time.split(".")[1] + "_" + str(i)
-        new_name = "upgrade_" + object_row["name"] + unique_tag
->>>>>>> 4e35bd26
-        chosen_option["name"] = new_name
-        temp_dict = {}
-        temp_dict.update(chosen_option.to_dict())
-        temp_dict["length"] = object_row["length"]
-        temp_dict["units"] = object_row["units"]
-        temp_dict.update({"equipment_type": "Line",
-                          "original_equipment_name": object_row["name"],
-                          "upgrade_type": "new_parallel",
-                          "parameter_type": "new_equipment",
-                          "action": "add"})
-        # # if too much info, can remove this metrics from output. For now, these are included.
-        # remove_fields = ['num_parallel_raw', 'num_parallel', 'choose_parallel_metric']
-        # for x in remove_fields:
-        #     temp_dict.pop(x)
-        if (new_config_type == "geometry") or (new_config_type == "linecode"):
-            config_command_string = ensure_line_config_exists(chosen_option, new_config_type, external_upgrades_technical_catalog)
-            if config_command_string is not None:  # if new line config definition had to be added
-                commands_list.append(config_command_string)          
-            command_string = f"New Line.{new_name} bus1={object_row['bus1']} bus2={object_row['bus2']} length={object_row['length']} " \
-                    f"units={object_row['units']} {new_config_type}={chosen_option[new_config_type]} " \
-                    f"phases={chosen_option['phases']} normamps={chosen_option['normamps']} enabled=Yes"
-            commands_list.append(command_string)
-        # if line geometry and line code is not available, add impedance properties directly
-        else:
-            command_string = define_line_object(line_name=new_name, chosen_option=chosen_option.copy(deep=True), action_type="New", 
-                               bus1=object_row['bus1'], bus2=object_row['bus2'], length=object_row['length'],
-                               original_units=object_row['units'])
-            commands_list.append(command_string)
-        temp_dict.pop("choose_parallel_metric")
-        temp_dict.pop("num_parallel_raw")
-        missing_fields = list(set(temp_output_fields).difference(temp_dict.keys()))  # find missing fields in temp_dict
-        temp_dict.update(object_row[missing_fields].to_dict())
-        upgrades_dict_parallel.append(temp_dict)
-    return commands_list, upgrades_dict_parallel
-
-
-def define_line_object(line_name, chosen_option, action_type, **kwargs):
-    """This function is used to create a command string to define an opendss line object
-    """
-    command_string = f"{action_type} Line.{line_name} normamps={chosen_option['normamps']} emergamps={chosen_option['emergamps']}"
-    if action_type == "New":
-        bus1 = kwargs.get("bus1", None)
-        bus2 = kwargs.get("bus2", None)
-        length = kwargs.get("length", None)
-        original_units = kwargs.get("original_units", None)
-        if bus1 is None or bus2 is None or length is None or original_units is None:
-            raise ValueError(f"Bus and length information is needed when defining a new line object.")
-        if original_units != chosen_option["units"]:  # if units are different
-            # keep units of chosen option because impedances are defined in this unit
-            units = chosen_option["units"]  
-            # change length to be reflected in the new units
-            length = convert_length_units(length, unit_in=original_units, unit_out=chosen_option["units"])
-        else:
-            units = original_units
-            
-        command_string = command_string + f" bus1={bus1} bus2={bus2} Length={length} " \
-                         f"Units={units} phases={chosen_option['phases']}"
-    # Impedances may be specified by symmetrical component values or by matrix values
-    # (refer OpenDSS manual for more information on these parameters)
-    matrix_impedance_prop = _extract_specific_model_properties_(model_name=LineCatalogModel, field_type_key="matrix_impedance_property", field_type_value=True)
-    symm_impedance_prop = _extract_specific_model_properties_(model_name=LineCatalogModel, field_type_key="symmetrical_impedance_property", field_type_value=True)
-    
-    method = "matrix_impedance"  # first try matrix impedance, else add symm component
-    matrix_fields = [s for s in matrix_impedance_prop if 'matrix' in s]
-    for field in matrix_fields:
-        chosen_option[field] = str(chosen_option[field]).replace("'","")
-        chosen_option[field] = chosen_option[field].replace("[","(")
-        chosen_option[field] = chosen_option[field].replace("]",")")
-    for property_name in matrix_impedance_prop:
-        if chosen_option[property_name]:
-            temp_s = f" {property_name}={chosen_option[property_name]}"
-            command_string = command_string + temp_s
-        else:
-            method = "symmetrical_impedance"
-            break       
-    if method == "symmetrical_impedance":
-        for property_name in symm_impedance_prop:
-            if chosen_option[property_name]:
-                temp_s = f" {property_name}={chosen_option[property_name]}"
-                command_string = command_string + temp_s
-            else:
-                break
-    command_string = command_string + " enabled=Yes"
-    return command_string
-
-
-def define_xfmr_object(xfmr_name, xfmr_info_series, action_type, buses_list=None):
-    """This function is used to create a command string to define an opendss transformer object
-
-    Parameters
-    ----------
-    xfmr_name
-    xfmr_info_series
-    action_type
-    buses_list
-
-    Returns
-    -------
-    string
-    """
-    if isinstance(xfmr_info_series["conns"], str):
-        xfmr_info_series["conns"] = ast.literal_eval(xfmr_info_series["conns"])
-    if isinstance(xfmr_info_series["kVs"], str):
-        xfmr_info_series["kVs"] = ast.literal_eval(xfmr_info_series["kVs"])
-    if isinstance(xfmr_info_series["%Rs"], str):
-        xfmr_info_series["%Rs"] = ast.literal_eval(xfmr_info_series["%Rs"])
-    if isinstance(xfmr_info_series["kVAs"], str):
-        xfmr_info_series["kVAs"] = ast.literal_eval(xfmr_info_series["kVAs"])
-    command_string = f"{action_type} Transformer.{xfmr_name}"
-    if action_type == "New":
-        if buses_list is None:
-            raise Exception("Buses list has to be passed if defining new transformer object.")
-        s_temp = " buses=("
-        for bus in buses_list:
-            s_temp = s_temp + f"{bus} "
-        s_temp = s_temp + ")"
-        s_temp = s_temp.replace(" )", ")")
-        command_string = command_string + s_temp + f" phases={xfmr_info_series['phases']} " \
-                                                   f"windings={xfmr_info_series['windings']}"
-    for wdg_count in range(xfmr_info_series["wdg"]):
-        temp_s = f" wdg={wdg_count+1} kVA={xfmr_info_series['kVAs'][wdg_count]} kV={xfmr_info_series['kVs'][wdg_count]} " \
-                 f"conn={xfmr_info_series['conns'][wdg_count]} %r={xfmr_info_series['%Rs'][wdg_count]} " \
-                 f"rneut={xfmr_info_series['Rneut']} xneut={xfmr_info_series['Xneut']}"
-        command_string = command_string + temp_s
-    if xfmr_info_series["wdg"] > 1:
-        # define reactances between windings
-        temp_s = f" XLT={xfmr_info_series['XLT']} XHT={xfmr_info_series['XLT']} XHL={xfmr_info_series['XHL']}"
-        command_string = command_string + temp_s
-    if xfmr_info_series["phases"] > 1:
-        # for higher phase order transformers, also define xscarray
-        temp_s = f" Xscarray={xfmr_info_series['Xscarray']}"
-        command_string = command_string + temp_s
-    # these properties contain general transformer rating data
-    # (refer OpenDSS manual for more information on these parameters)
-    general_property_list =  _extract_specific_model_properties_(model_name=TransformerCatalogModel, field_type_key="write_property", field_type_value=True)
-    for property_name in general_property_list:
-        temp_s = f" {property_name}={xfmr_info_series[property_name]}"
-        command_string = command_string + temp_s
-    command_string = command_string + " enabled=Yes"
-    return command_string
-
-
-@track_timing(timer_stats_collector)
-def correct_xfmr_violations(xfmr_loading_df, xfmr_design_pu, xfmr_upgrade_options,
-                            parallel_transformers_limit, **kwargs):
-    """This function determines transformer upgrades to correct transformer violations.
-    It also updates the opendss model with upgrades.
-
-    Parameters
-    ----------
-    xfmr_loading_df
-    xfmr_design_pu
-    xfmr_upgrade_options
-    parallel_transformers_limit
-
-    Returns
-    -------
-
-    """
-    equipment_type = "Transformer"
-    xfmr_upgrades_df = pd.DataFrame()
-    upgrades_dict = {}
-    upgrades_dict_parallel = []
-    commands_list = []
-    # This finds a line code which provides a specified safety margin to a line above its maximum observed loading.
-    # If a line code is not found or if line code is too overrated, one or more parallel lines (num_par_lns-1) are added
-    overloaded_loading_df = xfmr_loading_df.loc[xfmr_loading_df["status"] == "overloaded"].copy()
-    overloaded_loading_df["required_design_amp"] = overloaded_loading_df["max_amp_loading"] / xfmr_design_pu
-    # list of properties based on which upgrade is chosen
-    deciding_property_list =  _extract_specific_model_properties_(model_name=TransformerCatalogModel, field_type_key="deciding_property", field_type_value=True)
-    # round to same precision for upgrade options, and overloaded equipment
-    xfmr_upgrade_options["kV"] = xfmr_upgrade_options["kV"].round(2)
-    overloaded_loading_df["kV"] = overloaded_loading_df["kV"].round(2)
-    xfmr_upgrade_options["kVs"] = xfmr_upgrade_options["kVs"].apply(lambda x: [round(a, 2) for a in x])
-    overloaded_loading_df["kVs"] = overloaded_loading_df["kVs"].apply(lambda x: [round(a, 2) for a in x])
-    # convert lists to string type (so they can be set as dataframe index later)
-    xfmr_upgrade_options[['conns', 'kVs']] = xfmr_upgrade_options[['conns', 'kVs']].astype(str)
-    overloaded_loading_df[['conns', 'kVs']] = overloaded_loading_df[['conns', 'kVs']].astype(str)
-    xfmr_upgrade_options.set_index(deciding_property_list, inplace=True)
-    xfmr_upgrade_options = xfmr_upgrade_options.sort_index(level=0)
-    overloaded_loading_df.set_index(deciding_property_list, inplace=True)
-    equipment_oversize_limit = 2  # limit to determine if chosen upgrade option is too oversized
-    extreme_loading_threshold = 2.25  # if equipment loading is greater than this factor, it is considered extremely overloaded
-    # in such extremely loaded cases, the equipment is oversized much more, to avoid iterations in upgrades
-    if len(overloaded_loading_df) > 0:  # if overloading exists
-        xfmr_upgrades_df = pd.DataFrame()
-        # iterate over each overloaded line to find a solution
-        for index, row in overloaded_loading_df.iterrows():
-            try:
-                options = xfmr_upgrade_options.loc[index]
-            except KeyError:
-                raise UpgradesExternalCatalogMissingObjectDefinition(f"Transformer of type {dict(zip(deciding_property_list, list(index)))} not found in catalog."
-                                                                     f" Please ensure catalog is complete.")
-            if isinstance(options, pd.Series):  # if only one option is present, it is returned as series
-                options = pd.DataFrame([options])  # convert to required DataFrame format
-                options = options.rename_axis(deciding_property_list)  # assign names to the index
-            options = options.reset_index().sort_values("amp_limit_per_phase")
-            if row["max_per_unit_loading"] > extreme_loading_threshold:  # i.e. equipment is very overloaded, then oversize to avoid multiple upgrade iterations
-                row["required_design_amp"] = row["required_design_amp"] * (row["max_per_unit_loading"] * 0.5)
-            chosen_option = options.loc[options["amp_limit_per_phase"] >=
-                                        row["required_design_amp"]].sort_values("amp_limit_per_phase")
-            # if one chosen option exists and is not very oversized (which is determined by acceptable oversize limit)
-            # edit existing object
-            if (len(chosen_option) != 0) and \
-                    (chosen_option["amp_limit_per_phase"] <= equipment_oversize_limit * row["required_design_amp"]).any():
-                chosen_option = chosen_option.sort_values("amp_limit_per_phase")
-                chosen_option = chosen_option.iloc[0]  # choose lowest available option
-                chosen_option["conns"] = ast.literal_eval(chosen_option["conns"])
-                chosen_option["kVs"] = ast.literal_eval(chosen_option["kVs"])
-                if isinstance(chosen_option["%Rs"], str):
-                    chosen_option["%Rs"] = ast.literal_eval(chosen_option["%Rs"])
-                if isinstance(chosen_option["kVAs"], str):
-                    chosen_option["kVAs"] = ast.literal_eval(chosen_option["kVAs"])
-                # edit existing transformer
-                command_string = define_xfmr_object(xfmr_name=row["name"], xfmr_info_series=chosen_option,
-                                                    action_type="Edit")
-                commands_list.append(command_string)
-                # create dictionary of original equipment
-                upgrades_dict[row["name"]] = {}
-                upgrades_dict[row["name"]]["original_equipment"] = row.to_dict()
-                upgrades_dict[row["name"]]["original_equipment"].update({"equipment_type": equipment_type,
-                                                                         "upgrade_type": "upgrade",
-                                                                         # "parameter_type": "original_equipment",
-                                                                         "action": "remove"})
-                upgrades_dict[row["name"]]["original_equipment"].update(chosen_option[deciding_property_list].to_dict())
-                # create dictionary of new equipment
-                upgrades_dict[row["name"]]["new_equipment"] = chosen_option.to_dict()
-                upgrades_dict[row["name"]]["new_equipment"].update({"equipment_type": equipment_type,
-                                                                    "upgrade_type": "upgrade",
-                                                                    # "parameter_type": "new_equipment",
-                                                                    "action": "add", "name": row["name"]})
-                check_dss_run_command(command_string)  # run command for upgraded equipment
-                circuit_solve_and_check(raise_exception=True, **kwargs)
-            # if higher upgrade is not available or chosen upgrade rating is much higher than required,
-            # dont oversize. Instead, place equipment in parallel
-            else:
-                parallel_xfmr_commands, temp_upgrades_dict_parallel = identify_parallel_xfmrs(upgrade_options=options, object_row=row,
-                                                                                         parallel_transformers_limit=parallel_transformers_limit)
-                # run command for all new parallel equipment added, that resolves overloading for one equipment
-                for command_item in parallel_xfmr_commands:
-                    check_dss_run_command(command_item)
-                    check_dss_run_command('CalcVoltageBases')
-                    circuit_solve_and_check(raise_exception=True, **kwargs)
-                commands_list = commands_list + parallel_xfmr_commands
-                upgrades_dict_parallel = upgrades_dict_parallel + temp_upgrades_dict_parallel  # parallel upgrades is stored in a list (since it has same original_equipment name)
-        index_names = ["original_equipment_name", "parameter_type"]
-        if upgrades_dict:  # if dictionary is not empty
-            xfmr_upgrades_df = create_dataframe_from_nested_dict(user_dict=upgrades_dict, index_names=index_names)
-        xfmr_upgrades_df = pd.concat([xfmr_upgrades_df, pd.DataFrame(upgrades_dict_parallel)])
-        xfmr_upgrades_df.rename(columns={"name": "final_equipment_name"}, inplace=True)
-        xfmr_upgrades_df = xfmr_upgrades_df.set_index(
-            ["equipment_type", "upgrade_type", "parameter_type", "action", "final_equipment_name",
-             "original_equipment_name"]).reset_index()
-
-    else:  # if there is no overloading
-        logger.info("This case has no transformer violations")
-    circuit_solve_and_check(raise_exception=True, **kwargs)  # this is added as a final check for convergence
-    output_fields =  list(TransformerUpgradesTechnicalResultModel.schema(True).get("properties").keys())  # get fields with alias
-    xfmr_upgrades_df = xfmr_upgrades_df[output_fields]
-    return commands_list, xfmr_upgrades_df
-
-
-@track_timing(timer_stats_collector)
-def identify_parallel_xfmrs(upgrade_options, object_row, parallel_transformers_limit):
-    """This function identifies parallel transformer solutions, when a direct upgrade solution is not available from catalogue
-
-    Parameters
-    ----------
-    options
-    row
-    parallel_transformers_limit
-
-    Returns
-    -------
-
-    """
-    output_fields = list(TransformerUpgradesTechnicalResultModel.schema(True).get("properties").keys())
-    temp_output_fields = set(output_fields) - {"final_equipment_name"}
-    equipment_type = "Transformer"
-    commands_list = []
-    upgrades_dict_parallel = {}
-    # calculate number of parallel equipment needed to carry remaining amperes (in addition to existing equipment)
-    upgrade_options["num_parallel_raw"] = (object_row["required_design_amp"] -
-                                   object_row["amp_limit_per_phase"]) / upgrade_options["amp_limit_per_phase"]
-    upgrade_options["num_parallel"] = upgrade_options["num_parallel_raw"].apply(np.ceil)
-    upgrade_options["choose_parallel_metric"] = upgrade_options["num_parallel"] - upgrade_options["num_parallel_raw"]
-    n = upgrade_options['num_parallel'].min()
-    upgrade_options = upgrade_options.loc[upgrade_options["num_parallel"] <= parallel_transformers_limit]
-    if len(upgrade_options) == 0:
-        raise ExceededParallelTransformersLimit(f"Number of parallel transformers required is {int(n)}, which exceeds limit of {parallel_transformers_limit}."
-                                                f" Increase parameter parallel_transformers_limit in input config or ensure higher sized equipment is present in technical catalog.")
-    # choose option that has the least value of this metric- since that represents the per unit oversizing
-    chosen_option = upgrade_options.loc[upgrade_options["choose_parallel_metric"].idxmin()].copy()
-    chosen_option["conns"] = ast.literal_eval(chosen_option["conns"])
-    chosen_option["kVs"] = ast.literal_eval(chosen_option["kVs"])
-    if isinstance(chosen_option["%Rs"], str):
-        chosen_option["%Rs"] = ast.literal_eval(chosen_option["%Rs"])
-    if isinstance(chosen_option["kVAs"], str):
-        chosen_option["kVAs"] = ast.literal_eval(chosen_option["kVAs"])
-    num_parallel_xfmrs = int(chosen_option["num_parallel"])
-    upgrades_dict_parallel = []
-    for i in range(0, num_parallel_xfmrs):
-        curr_time = str(time.time())
-        unique_tag = curr_time.split(".")[0] + "_" + curr_time.split(".")[1] + "_" + str(i)
-        new_name = "upgrade_" + object_row["name"] + unique_tag
-        chosen_option["name"] = new_name
-        temp_dict = {}
-        temp_dict.update(chosen_option.to_dict())
-        temp_dict.update({"equipment_type": equipment_type,
-                        "original_equipment_name": object_row["name"],
-                        "upgrade_type": "new_parallel",
-                        "parameter_type": "new_equipment",
-                        "action": "add"})
-        command_string = define_xfmr_object(xfmr_name=new_name, xfmr_info_series=chosen_option, action_type="New",
-                                            buses_list=object_row["buses"])
-        commands_list.append(command_string)
-        temp_dict.pop("choose_parallel_metric")
-        temp_dict.pop("num_parallel_raw")
-        missing_fields = list(set(temp_output_fields).difference(temp_dict.keys()))  # find missing fields in temp_dict
-        temp_dict.update(object_row[missing_fields].to_dict())
-        upgrades_dict_parallel.append(temp_dict)
-    return commands_list, upgrades_dict_parallel
+import ast
+import time
+from .common_functions import *
+
+from jade.utils.timing_utils import track_timing
+
+from disco import timer_stats_collector
+from disco.exceptions import ExceededParallelLinesLimit, ExceededParallelTransformersLimit, UpgradesExternalCatalogMissingObjectDefinition
+from disco.models.upgrade_cost_analysis_generic_input_model import _extract_specific_model_properties_, TransformerCatalogModel, LineCatalogModel
+from disco.models.upgrade_cost_analysis_generic_output_model import TransformerUpgradesTechnicalResultModel, LineUpgradesTechnicalResultModel
+
+logger = logging.getLogger(__name__)
+
+@track_timing(timer_stats_collector)
+def correct_line_violations(line_loading_df, line_design_pu, line_upgrade_options, parallel_lines_limit, **kwargs,):
+    """This function determines line upgrades to correct line violations.
+    It also updates the opendss model with upgrades.
+
+    Parameters
+    ----------
+    line_loading_df
+    line_design_pu
+    line_upgrade_options
+    parallel_lines_limit
+
+    Returns
+    -------
+
+    """
+    equipment_type = "Line"
+    line_upgrades_df = pd.DataFrame()
+    upgrades_dict = {}
+    upgrades_dict_parallel = []
+    commands_list = []
+    # This finds a line code which provides a specified safety margin to a line above its maximum observed loading.
+    # If a line code is not found or if line code is too overrated, one or more parallel lines (num_par_lns-1) are added
+    overloaded_loading_df = line_loading_df.loc[line_loading_df["status"] == "overloaded"].copy()
+    overloaded_loading_df["required_design_amp"] = overloaded_loading_df["max_amp_loading"] / line_design_pu
+    deciding_property_list =  _extract_specific_model_properties_(model_name=LineCatalogModel, field_type_key="deciding_property", field_type_value=True)
+    line_upgrade_options["kV"] = line_upgrade_options["kV"].round(2)
+    overloaded_loading_df["kV"] = overloaded_loading_df["kV"].round(2)
+    line_upgrade_options.set_index(deciding_property_list, inplace=True)
+    line_upgrade_options = line_upgrade_options.sort_index(level=0)
+    overloaded_loading_df.set_index(deciding_property_list, inplace=True)  
+    oversize_limit = 2  # limit to determine if chosen upgrade option is too oversized
+    extreme_loading_threshold = 2.25  # from observations, if equipment loading is greater than this factor, it is considered extremely overloaded
+    # in such extremely loaded cases, the equipment is oversized much more, to avoid iterations in upgrades    
+    if len(overloaded_loading_df) > 0:  # if overloading exists
+        # iterate over each overloaded line to find a solution
+        for index, row in overloaded_loading_df.iterrows():
+            logger.debug(row["name"])
+            try:
+                options = line_upgrade_options.loc[index]
+            except KeyError:
+                raise UpgradesExternalCatalogMissingObjectDefinition(f"Line of type {dict(zip(deciding_property_list, list(index)))} not found in catalog."
+                                                                     f" Please ensure catalog is complete.")
+            if isinstance(options, pd.Series):  # if only one option is present, it is returned as series
+                options = pd.DataFrame([options])  # convert to required DataFrame format
+                options = options.rename_axis(deciding_property_list)  # assign names to the index
+            options = options.reset_index().sort_values("normamps")
+            if row["max_per_unit_loading"] > extreme_loading_threshold:  # i.e. equipment is very overloaded, then oversize more to avoid multiple upgrade iterations
+                row["required_design_amp"] = row["required_design_amp"] * (row["max_per_unit_loading"] * 0.5)
+            chosen_option = options.loc[options["normamps"] >= row["required_design_amp"]].sort_values("normamps")
+            # TODO: TOGGLE FLAG - EXPLORE IF WE CAN HAVE OPTIONS FOR: PARALLEL, REPLACE,
+            # if one chosen option exists and is not very oversized (which is determined by acceptable oversize limit)
+            # edit existing line and change line configuration/ampacity
+            if (len(chosen_option) != 0) and \
+                    (chosen_option["normamps"] <= oversize_limit * row["required_design_amp"]).any():
+                chosen_option = chosen_option.sort_values("normamps")
+                chosen_option = chosen_option.iloc[0]  # choose lowest available option
+                new_config_type = chosen_option["line_definition_type"]     
+                new_config_name = chosen_option[new_config_type].lower()
+                temp_commands_list = []
+                # edit existing line
+                if (new_config_type == "geometry") or (new_config_type == "linecode"):
+                    external_upgrades_technical_catalog = kwargs.get("external_upgrades_technical_catalog", None)
+                    command_string = ensure_line_config_exists(chosen_option, new_config_type, external_upgrades_technical_catalog)
+                    if command_string is not None:  # if new line config definition had to be added
+                        temp_commands_list.append(command_string)                                                    
+                    command_string = f"Edit Line.{row['name']} {new_config_type}={new_config_name} normamps={chosen_option['normamps']}"
+                    temp_commands_list.append(command_string)
+                # if line geometry and line code is not available
+                else:
+                    command_string = define_line_object(line_name=row['name'], chosen_option=chosen_option.copy(deep=True), action_type="Edit")
+                    temp_commands_list.append(command_string)
+                # create dictionary of original equipment
+                upgrades_dict[row["name"]] = {}
+                upgrades_dict[row["name"]]["original_equipment"] = row.to_dict()
+                upgrades_dict[row["name"]]["original_equipment"].update({"equipment_type": equipment_type,
+                                                                         "upgrade_type": "upgrade",
+                                                                         # "parameter_type": "original_equipment",
+                                                                         "action": "remove"})
+                upgrades_dict[row["name"]]["original_equipment"] .update(chosen_option[["Switch", "phases",
+                                                                                        "line_placement"]].to_dict())
+                # create dictionary of new equipment
+                upgrades_dict[row["name"]]["new_equipment"] = chosen_option.to_dict()
+                # line length units for new_equipment should be same as that of original equipment
+                upgrades_dict[row["name"]]["new_equipment"]["units"] = upgrades_dict[row["name"]]["original_equipment"]["units"]  
+                upgrades_dict[row["name"]]["new_equipment"].update({"equipment_type": equipment_type,
+                                                                    "upgrade_type": "upgrade",
+                                                                    # "parameter_type": "new_equipment",
+                                                                    "action": "add", "name": row["name"]})
+                # run command for upgraded equipment, that resolves overloading for one equipment
+                for command_item in temp_commands_list:
+                    check_dss_run_command(command_item)
+                    circuit_solve_and_check(raise_exception=True, **kwargs)
+                commands_list = commands_list + temp_commands_list
+            # if higher upgrade is not available or chosen line upgrade rating is much higher than required,
+            # dont oversize. Instead, place lines in parallelma
+            else:
+                external_upgrades_technical_catalog = kwargs.get("external_upgrades_technical_catalog", None)
+                parallel_line_commands, temp_upgrades_dict_parallel = identify_parallel_lines(options=options, object_row=row,
+                                                                                         parallel_lines_limit=parallel_lines_limit, 
+                                                                                         external_upgrades_technical_catalog=external_upgrades_technical_catalog)
+                # run command for all parallel equipment added, that resolves overloading for one equipment
+                logger.info("Log all parallel_line_commands")
+                for i, command_item in enumerate(parallel_line_commands):
+                    logger.info("parallel_line_command index=%s [%s]", i, command_item)
+                for command_item in parallel_line_commands:
+                    try:
+                        check_dss_run_command(command_item)
+                    except Exception:
+                        logger.info("Log all line names after failure to run [%s]", command_item)
+                        flag = dss.Lines.First()
+                        while flag > 0:
+                            logger.info("Existing line %s", dss.Lines.Name())
+                            flag = dss.Lines.Next()
+                        raise
+                    check_dss_run_command('CalcVoltageBases')
+                    circuit_solve_and_check(raise_exception=True, **kwargs)
+                commands_list = commands_list + parallel_line_commands
+                upgrades_dict_parallel = upgrades_dict_parallel + temp_upgrades_dict_parallel  # parallel upgrades is stored in a list (since it has same original_equipment name)
+        index_names = ["original_equipment_name", "parameter_type"]
+        if upgrades_dict:  # if dictionary is not empty
+            line_upgrades_df = create_dataframe_from_nested_dict(user_dict=upgrades_dict, index_names=index_names)
+        line_upgrades_df = pd.concat([line_upgrades_df, pd.DataFrame(upgrades_dict_parallel)])
+        line_upgrades_df.rename(columns={"name": "final_equipment_name"}, inplace=True)
+        line_upgrades_df = line_upgrades_df.set_index(
+            ["equipment_type", "upgrade_type", "parameter_type", "action", "final_equipment_name",
+             "original_equipment_name"]).reset_index()
+    else:  # if there is no overloading
+        logger.info("This case has no line violations")
+    circuit_solve_and_check(raise_exception=True, **kwargs)  # this is added as a final check for convergence
+    output_fields =  list(LineUpgradesTechnicalResultModel.schema(True).get("properties").keys())  # get fields with alias
+    line_upgrades_df = line_upgrades_df[output_fields]
+    return commands_list, line_upgrades_df
+
+
+@track_timing(timer_stats_collector)
+def identify_parallel_lines(options, object_row, parallel_lines_limit, **kwargs):
+    """This function identifies parallel line solutions, when a direct upgrade solution is not available from catalogue
+
+    Parameters
+    ----------
+    options
+    row
+    parallel_lines_limit
+
+    Returns
+    -------
+
+    """
+    output_fields = list(LineUpgradesTechnicalResultModel.schema(True).get("properties").keys())
+    temp_output_fields = set(output_fields) - {"final_equipment_name"}
+    commands_list = []
+    temp_dict = {}
+    # calculate number of parallel lines needed to carry remaining amperes (in addition to existing line)
+    options["num_parallel_raw"] = (object_row["required_design_amp"] - object_row["normamps"]) / options["normamps"]
+    options["num_parallel"] = options["num_parallel_raw"].apply(np.ceil)
+    options["choose_parallel_metric"] = options["num_parallel"] - options["num_parallel_raw"]
+    # choose option that has the least value of this metric- since that represents the per unit oversizing
+    chosen_option = pd.DataFrame(options.loc[options["choose_parallel_metric"].idxmin()]).T
+    chosen_option = chosen_option.sort_values("normamps")
+    chosen_option = chosen_option.iloc[0]  # choose lowest available option
+    num_parallel_lines = int(chosen_option["num_parallel"])
+    if num_parallel_lines > parallel_lines_limit:
+        raise ExceededParallelLinesLimit(f"Number of parallel lines required is {num_parallel_lines}, which exceeds limit of {parallel_lines_limit}."
+                                          f" Increase parameter parallel_lines_limit in input config or ensure higher sized equipment is present in technical catalog.")
+    new_config_type = chosen_option["line_definition_type"]
+    external_upgrades_technical_catalog = kwargs.get("external_upgrades_technical_catalog", None)
+    upgrades_dict_parallel = []
+    for i in range(0, num_parallel_lines):
+        curr_time = str(time.time())
+        unique_tag = curr_time.split(".")[0] + "_" + curr_time.split(".")[1] + "_" + str(i)
+        new_name = "upgrade_" + object_row["name"] + unique_tag
+        chosen_option["name"] = new_name
+        temp_dict = {}
+        temp_dict.update(chosen_option.to_dict())
+        temp_dict["length"] = object_row["length"]
+        temp_dict["units"] = object_row["units"]
+        temp_dict.update({"equipment_type": "Line",
+                          "original_equipment_name": object_row["name"],
+                          "upgrade_type": "new_parallel",
+                          "parameter_type": "new_equipment",
+                          "action": "add"})
+        # # if too much info, can remove this metrics from output. For now, these are included.
+        # remove_fields = ['num_parallel_raw', 'num_parallel', 'choose_parallel_metric']
+        # for x in remove_fields:
+        #     temp_dict.pop(x)
+        if (new_config_type == "geometry") or (new_config_type == "linecode"):
+            config_command_string = ensure_line_config_exists(chosen_option, new_config_type, external_upgrades_technical_catalog)
+            if config_command_string is not None:  # if new line config definition had to be added
+                commands_list.append(config_command_string)          
+            command_string = f"New Line.{new_name} bus1={object_row['bus1']} bus2={object_row['bus2']} length={object_row['length']} " \
+                    f"units={object_row['units']} {new_config_type}={chosen_option[new_config_type]} " \
+                    f"phases={chosen_option['phases']} normamps={chosen_option['normamps']} enabled=Yes"
+            commands_list.append(command_string)
+        # if line geometry and line code is not available, add impedance properties directly
+        else:
+            command_string = define_line_object(line_name=new_name, chosen_option=chosen_option.copy(deep=True), action_type="New", 
+                               bus1=object_row['bus1'], bus2=object_row['bus2'], length=object_row['length'],
+                               original_units=object_row['units'])
+            commands_list.append(command_string)
+        temp_dict.pop("choose_parallel_metric")
+        temp_dict.pop("num_parallel_raw")
+        missing_fields = list(set(temp_output_fields).difference(temp_dict.keys()))  # find missing fields in temp_dict
+        temp_dict.update(object_row[missing_fields].to_dict())
+        upgrades_dict_parallel.append(temp_dict)
+    return commands_list, upgrades_dict_parallel
+
+
+def define_line_object(line_name, chosen_option, action_type, **kwargs):
+    """This function is used to create a command string to define an opendss line object
+    """
+    command_string = f"{action_type} Line.{line_name} normamps={chosen_option['normamps']} emergamps={chosen_option['emergamps']}"
+    if action_type == "New":
+        bus1 = kwargs.get("bus1", None)
+        bus2 = kwargs.get("bus2", None)
+        length = kwargs.get("length", None)
+        original_units = kwargs.get("original_units", None)
+        if bus1 is None or bus2 is None or length is None or original_units is None:
+            raise ValueError(f"Bus and length information is needed when defining a new line object.")
+        if original_units != chosen_option["units"]:  # if units are different
+            # keep units of chosen option because impedances are defined in this unit
+            units = chosen_option["units"]  
+            # change length to be reflected in the new units
+            length = convert_length_units(length, unit_in=original_units, unit_out=chosen_option["units"])
+        else:
+            units = original_units
+            
+        command_string = command_string + f" bus1={bus1} bus2={bus2} Length={length} " \
+                         f"Units={units} phases={chosen_option['phases']}"
+    # Impedances may be specified by symmetrical component values or by matrix values
+    # (refer OpenDSS manual for more information on these parameters)
+    matrix_impedance_prop = _extract_specific_model_properties_(model_name=LineCatalogModel, field_type_key="matrix_impedance_property", field_type_value=True)
+    symm_impedance_prop = _extract_specific_model_properties_(model_name=LineCatalogModel, field_type_key="symmetrical_impedance_property", field_type_value=True)
+    
+    method = "matrix_impedance"  # first try matrix impedance, else add symm component
+    matrix_fields = [s for s in matrix_impedance_prop if 'matrix' in s]
+    for field in matrix_fields:
+        chosen_option[field] = str(chosen_option[field]).replace("'","")
+        chosen_option[field] = chosen_option[field].replace("[","(")
+        chosen_option[field] = chosen_option[field].replace("]",")")
+    for property_name in matrix_impedance_prop:
+        if chosen_option[property_name]:
+            temp_s = f" {property_name}={chosen_option[property_name]}"
+            command_string = command_string + temp_s
+        else:
+            method = "symmetrical_impedance"
+            break       
+    if method == "symmetrical_impedance":
+        for property_name in symm_impedance_prop:
+            if chosen_option[property_name]:
+                temp_s = f" {property_name}={chosen_option[property_name]}"
+                command_string = command_string + temp_s
+            else:
+                break
+    command_string = command_string + " enabled=Yes"
+    return command_string
+
+
+def define_xfmr_object(xfmr_name, xfmr_info_series, action_type, buses_list=None):
+    """This function is used to create a command string to define an opendss transformer object
+
+    Parameters
+    ----------
+    xfmr_name
+    xfmr_info_series
+    action_type
+    buses_list
+
+    Returns
+    -------
+    string
+    """
+    if isinstance(xfmr_info_series["conns"], str):
+        xfmr_info_series["conns"] = ast.literal_eval(xfmr_info_series["conns"])
+    if isinstance(xfmr_info_series["kVs"], str):
+        xfmr_info_series["kVs"] = ast.literal_eval(xfmr_info_series["kVs"])
+    if isinstance(xfmr_info_series["%Rs"], str):
+        xfmr_info_series["%Rs"] = ast.literal_eval(xfmr_info_series["%Rs"])
+    if isinstance(xfmr_info_series["kVAs"], str):
+        xfmr_info_series["kVAs"] = ast.literal_eval(xfmr_info_series["kVAs"])
+    command_string = f"{action_type} Transformer.{xfmr_name}"
+    if action_type == "New":
+        if buses_list is None:
+            raise Exception("Buses list has to be passed if defining new transformer object.")
+        s_temp = " buses=("
+        for bus in buses_list:
+            s_temp = s_temp + f"{bus} "
+        s_temp = s_temp + ")"
+        s_temp = s_temp.replace(" )", ")")
+        command_string = command_string + s_temp + f" phases={xfmr_info_series['phases']} " \
+                                                   f"windings={xfmr_info_series['windings']}"
+    for wdg_count in range(xfmr_info_series["wdg"]):
+        temp_s = f" wdg={wdg_count+1} kVA={xfmr_info_series['kVAs'][wdg_count]} kV={xfmr_info_series['kVs'][wdg_count]} " \
+                 f"conn={xfmr_info_series['conns'][wdg_count]} %r={xfmr_info_series['%Rs'][wdg_count]} " \
+                 f"rneut={xfmr_info_series['Rneut']} xneut={xfmr_info_series['Xneut']}"
+        command_string = command_string + temp_s
+    if xfmr_info_series["wdg"] > 1:
+        # define reactances between windings
+        temp_s = f" XLT={xfmr_info_series['XLT']} XHT={xfmr_info_series['XLT']} XHL={xfmr_info_series['XHL']}"
+        command_string = command_string + temp_s
+    if xfmr_info_series["phases"] > 1:
+        # for higher phase order transformers, also define xscarray
+        temp_s = f" Xscarray={xfmr_info_series['Xscarray']}"
+        command_string = command_string + temp_s
+    # these properties contain general transformer rating data
+    # (refer OpenDSS manual for more information on these parameters)
+    general_property_list =  _extract_specific_model_properties_(model_name=TransformerCatalogModel, field_type_key="write_property", field_type_value=True)
+    for property_name in general_property_list:
+        temp_s = f" {property_name}={xfmr_info_series[property_name]}"
+        command_string = command_string + temp_s
+    command_string = command_string + " enabled=Yes"
+    return command_string
+
+
+@track_timing(timer_stats_collector)
+def correct_xfmr_violations(xfmr_loading_df, xfmr_design_pu, xfmr_upgrade_options,
+                            parallel_transformers_limit, **kwargs):
+    """This function determines transformer upgrades to correct transformer violations.
+    It also updates the opendss model with upgrades.
+
+    Parameters
+    ----------
+    xfmr_loading_df
+    xfmr_design_pu
+    xfmr_upgrade_options
+    parallel_transformers_limit
+
+    Returns
+    -------
+
+    """
+    equipment_type = "Transformer"
+    xfmr_upgrades_df = pd.DataFrame()
+    upgrades_dict = {}
+    upgrades_dict_parallel = []
+    commands_list = []
+    # This finds a line code which provides a specified safety margin to a line above its maximum observed loading.
+    # If a line code is not found or if line code is too overrated, one or more parallel lines (num_par_lns-1) are added
+    overloaded_loading_df = xfmr_loading_df.loc[xfmr_loading_df["status"] == "overloaded"].copy()
+    overloaded_loading_df["required_design_amp"] = overloaded_loading_df["max_amp_loading"] / xfmr_design_pu
+    # list of properties based on which upgrade is chosen
+    deciding_property_list =  _extract_specific_model_properties_(model_name=TransformerCatalogModel, field_type_key="deciding_property", field_type_value=True)
+    # round to same precision for upgrade options, and overloaded equipment
+    xfmr_upgrade_options["kV"] = xfmr_upgrade_options["kV"].round(2)
+    overloaded_loading_df["kV"] = overloaded_loading_df["kV"].round(2)
+    xfmr_upgrade_options["kVs"] = xfmr_upgrade_options["kVs"].apply(lambda x: [round(a, 2) for a in x])
+    overloaded_loading_df["kVs"] = overloaded_loading_df["kVs"].apply(lambda x: [round(a, 2) for a in x])
+    # convert lists to string type (so they can be set as dataframe index later)
+    xfmr_upgrade_options[['conns', 'kVs']] = xfmr_upgrade_options[['conns', 'kVs']].astype(str)
+    overloaded_loading_df[['conns', 'kVs']] = overloaded_loading_df[['conns', 'kVs']].astype(str)
+    xfmr_upgrade_options.set_index(deciding_property_list, inplace=True)
+    xfmr_upgrade_options = xfmr_upgrade_options.sort_index(level=0)
+    overloaded_loading_df.set_index(deciding_property_list, inplace=True)
+    equipment_oversize_limit = 2  # limit to determine if chosen upgrade option is too oversized
+    extreme_loading_threshold = 2.25  # if equipment loading is greater than this factor, it is considered extremely overloaded
+    # in such extremely loaded cases, the equipment is oversized much more, to avoid iterations in upgrades
+    if len(overloaded_loading_df) > 0:  # if overloading exists
+        xfmr_upgrades_df = pd.DataFrame()
+        # iterate over each overloaded line to find a solution
+        for index, row in overloaded_loading_df.iterrows():
+            try:
+                options = xfmr_upgrade_options.loc[index]
+            except KeyError:
+                raise UpgradesExternalCatalogMissingObjectDefinition(f"Transformer of type {dict(zip(deciding_property_list, list(index)))} not found in catalog."
+                                                                     f" Please ensure catalog is complete.")
+            if isinstance(options, pd.Series):  # if only one option is present, it is returned as series
+                options = pd.DataFrame([options])  # convert to required DataFrame format
+                options = options.rename_axis(deciding_property_list)  # assign names to the index
+            options = options.reset_index().sort_values("amp_limit_per_phase")
+            if row["max_per_unit_loading"] > extreme_loading_threshold:  # i.e. equipment is very overloaded, then oversize to avoid multiple upgrade iterations
+                row["required_design_amp"] = row["required_design_amp"] * (row["max_per_unit_loading"] * 0.5)
+            chosen_option = options.loc[options["amp_limit_per_phase"] >=
+                                        row["required_design_amp"]].sort_values("amp_limit_per_phase")
+            # if one chosen option exists and is not very oversized (which is determined by acceptable oversize limit)
+            # edit existing object
+            if (len(chosen_option) != 0) and \
+                    (chosen_option["amp_limit_per_phase"] <= equipment_oversize_limit * row["required_design_amp"]).any():
+                chosen_option = chosen_option.sort_values("amp_limit_per_phase")
+                chosen_option = chosen_option.iloc[0]  # choose lowest available option
+                chosen_option["conns"] = ast.literal_eval(chosen_option["conns"])
+                chosen_option["kVs"] = ast.literal_eval(chosen_option["kVs"])
+                if isinstance(chosen_option["%Rs"], str):
+                    chosen_option["%Rs"] = ast.literal_eval(chosen_option["%Rs"])
+                if isinstance(chosen_option["kVAs"], str):
+                    chosen_option["kVAs"] = ast.literal_eval(chosen_option["kVAs"])
+                # edit existing transformer
+                command_string = define_xfmr_object(xfmr_name=row["name"], xfmr_info_series=chosen_option,
+                                                    action_type="Edit")
+                commands_list.append(command_string)
+                # create dictionary of original equipment
+                upgrades_dict[row["name"]] = {}
+                upgrades_dict[row["name"]]["original_equipment"] = row.to_dict()
+                upgrades_dict[row["name"]]["original_equipment"].update({"equipment_type": equipment_type,
+                                                                         "upgrade_type": "upgrade",
+                                                                         # "parameter_type": "original_equipment",
+                                                                         "action": "remove"})
+                upgrades_dict[row["name"]]["original_equipment"].update(chosen_option[deciding_property_list].to_dict())
+                # create dictionary of new equipment
+                upgrades_dict[row["name"]]["new_equipment"] = chosen_option.to_dict()
+                upgrades_dict[row["name"]]["new_equipment"].update({"equipment_type": equipment_type,
+                                                                    "upgrade_type": "upgrade",
+                                                                    # "parameter_type": "new_equipment",
+                                                                    "action": "add", "name": row["name"]})
+                check_dss_run_command(command_string)  # run command for upgraded equipment
+                circuit_solve_and_check(raise_exception=True, **kwargs)
+            # if higher upgrade is not available or chosen upgrade rating is much higher than required,
+            # dont oversize. Instead, place equipment in parallel
+            else:
+                parallel_xfmr_commands, temp_upgrades_dict_parallel = identify_parallel_xfmrs(upgrade_options=options, object_row=row,
+                                                                                         parallel_transformers_limit=parallel_transformers_limit)
+                # run command for all new parallel equipment added, that resolves overloading for one equipment
+                for command_item in parallel_xfmr_commands:
+                    check_dss_run_command(command_item)
+                    check_dss_run_command('CalcVoltageBases')
+                    circuit_solve_and_check(raise_exception=True, **kwargs)
+                commands_list = commands_list + parallel_xfmr_commands
+                upgrades_dict_parallel = upgrades_dict_parallel + temp_upgrades_dict_parallel  # parallel upgrades is stored in a list (since it has same original_equipment name)
+        index_names = ["original_equipment_name", "parameter_type"]
+        if upgrades_dict:  # if dictionary is not empty
+            xfmr_upgrades_df = create_dataframe_from_nested_dict(user_dict=upgrades_dict, index_names=index_names)
+        xfmr_upgrades_df = pd.concat([xfmr_upgrades_df, pd.DataFrame(upgrades_dict_parallel)])
+        xfmr_upgrades_df.rename(columns={"name": "final_equipment_name"}, inplace=True)
+        xfmr_upgrades_df = xfmr_upgrades_df.set_index(
+            ["equipment_type", "upgrade_type", "parameter_type", "action", "final_equipment_name",
+             "original_equipment_name"]).reset_index()
+
+    else:  # if there is no overloading
+        logger.info("This case has no transformer violations")
+    circuit_solve_and_check(raise_exception=True, **kwargs)  # this is added as a final check for convergence
+    output_fields =  list(TransformerUpgradesTechnicalResultModel.schema(True).get("properties").keys())  # get fields with alias
+    xfmr_upgrades_df = xfmr_upgrades_df[output_fields]
+    return commands_list, xfmr_upgrades_df
+
+
+@track_timing(timer_stats_collector)
+def identify_parallel_xfmrs(upgrade_options, object_row, parallel_transformers_limit):
+    """This function identifies parallel transformer solutions, when a direct upgrade solution is not available from catalogue
+
+    Parameters
+    ----------
+    options
+    row
+    parallel_transformers_limit
+
+    Returns
+    -------
+
+    """
+    output_fields = list(TransformerUpgradesTechnicalResultModel.schema(True).get("properties").keys())
+    temp_output_fields = set(output_fields) - {"final_equipment_name"}
+    equipment_type = "Transformer"
+    commands_list = []
+    upgrades_dict_parallel = {}
+    # calculate number of parallel equipment needed to carry remaining amperes (in addition to existing equipment)
+    upgrade_options["num_parallel_raw"] = (object_row["required_design_amp"] -
+                                   object_row["amp_limit_per_phase"]) / upgrade_options["amp_limit_per_phase"]
+    upgrade_options["num_parallel"] = upgrade_options["num_parallel_raw"].apply(np.ceil)
+    upgrade_options["choose_parallel_metric"] = upgrade_options["num_parallel"] - upgrade_options["num_parallel_raw"]
+    n = upgrade_options['num_parallel'].min()
+    upgrade_options = upgrade_options.loc[upgrade_options["num_parallel"] <= parallel_transformers_limit]
+    if len(upgrade_options) == 0:
+        raise ExceededParallelTransformersLimit(f"Number of parallel transformers required is {int(n)}, which exceeds limit of {parallel_transformers_limit}."
+                                                f" Increase parameter parallel_transformers_limit in input config or ensure higher sized equipment is present in technical catalog.")
+    # choose option that has the least value of this metric- since that represents the per unit oversizing
+    chosen_option = upgrade_options.loc[upgrade_options["choose_parallel_metric"].idxmin()].copy()
+    chosen_option["conns"] = ast.literal_eval(chosen_option["conns"])
+    chosen_option["kVs"] = ast.literal_eval(chosen_option["kVs"])
+    if isinstance(chosen_option["%Rs"], str):
+        chosen_option["%Rs"] = ast.literal_eval(chosen_option["%Rs"])
+    if isinstance(chosen_option["kVAs"], str):
+        chosen_option["kVAs"] = ast.literal_eval(chosen_option["kVAs"])
+    num_parallel_xfmrs = int(chosen_option["num_parallel"])
+    upgrades_dict_parallel = []
+    for i in range(0, num_parallel_xfmrs):
+        curr_time = str(time.time())
+        unique_tag = curr_time.split(".")[0] + "_" + curr_time.split(".")[1] + "_" + str(i)
+        new_name = "upgrade_" + object_row["name"] + unique_tag
+        chosen_option["name"] = new_name
+        temp_dict = {}
+        temp_dict.update(chosen_option.to_dict())
+        temp_dict.update({"equipment_type": equipment_type,
+                        "original_equipment_name": object_row["name"],
+                        "upgrade_type": "new_parallel",
+                        "parameter_type": "new_equipment",
+                        "action": "add"})
+        command_string = define_xfmr_object(xfmr_name=new_name, xfmr_info_series=chosen_option, action_type="New",
+                                            buses_list=object_row["buses"])
+        commands_list.append(command_string)
+        temp_dict.pop("choose_parallel_metric")
+        temp_dict.pop("num_parallel_raw")
+        missing_fields = list(set(temp_output_fields).difference(temp_dict.keys()))  # find missing fields in temp_dict
+        temp_dict.update(object_row[missing_fields].to_dict())
+        upgrades_dict_parallel.append(temp_dict)
+    return commands_list, upgrades_dict_parallel